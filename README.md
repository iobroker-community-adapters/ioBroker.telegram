--- conflicted
+++ resolved
@@ -480,15 +480,10 @@
 - venue
 
 ## Changelog
-<<<<<<< HEAD
-### 1.5.1 (2020-02-09)
-* (Haba) Fix of the response for the "callback_query" event
-=======
-
 ### 1.5.2 (2020-02-23)
 * (bluefox) Invalid parameters were checked
 * (foxriver76) removed usage of adapter.objects
->>>>>>> db677fc0
+* (Haba) Fix of the response for the "callback_query" event
 
 ### 1.5.0 (2020-02-03)
 * (bluefox) Added voice calls 
