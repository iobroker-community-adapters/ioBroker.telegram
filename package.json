{
  "name": "iobroker.telegram",
  "description": "The adapter allows to send and receive telegram messages from ioBroker and to be a broker.",
<<<<<<< HEAD
  "version": "1.5.0",
=======
  "version": "1.5.2",
>>>>>>> 7a55c72f
  "author": "bluefox <dogafox@gmail.com>",
  "homepage": "https://github.com/iobroker-community-adapters/ioBroker.telegram",
  "repository": {
    "type": "git",
    "url": "https://github.com/iobroker-community-adapters/ioBroker.telegram"
  },
  "keywords": [
    "iobroker",
    "notification",
    "telegram",
    "message"
  ],
  "socksv5description": "Taken from https://github.com/christophgysin/socksv5/commits/fix-normailzeargs",
  "dependencies": {
    "node-telegram-bot-api": "^0.40.0",
    "socksv5": "https://github.com/christophgysin/socksv5/tarball/7b4eba5b30ecdb6d9e656dcfede1e6884dc7c6d9",
<<<<<<< HEAD
    "@iobroker/adapter-core": "^2.1.0"
=======
    "@iobroker/adapter-core": "^1.0.3",
    "request": "^2.88.2"
>>>>>>> 7a55c72f
  },
  "devDependencies": {
    "gulp": "^4.0.2",
    "mocha": "^7.0.1",
    "chai": "^4.2.0"
  },
  "bugs": {
    "url": "https://github.com/iobroker-community-adapters/ioBroker.telegram/issues"
  },
  "main": "main.js",
  "scripts": {
    "test": "node node_modules/mocha/bin/mocha --exit"
  },
  "license": "MIT"
}<|MERGE_RESOLUTION|>--- conflicted
+++ resolved
@@ -1,11 +1,7 @@
 {
   "name": "iobroker.telegram",
   "description": "The adapter allows to send and receive telegram messages from ioBroker and to be a broker.",
-<<<<<<< HEAD
-  "version": "1.5.0",
-=======
   "version": "1.5.2",
->>>>>>> 7a55c72f
   "author": "bluefox <dogafox@gmail.com>",
   "homepage": "https://github.com/iobroker-community-adapters/ioBroker.telegram",
   "repository": {
@@ -22,12 +18,8 @@
   "dependencies": {
     "node-telegram-bot-api": "^0.40.0",
     "socksv5": "https://github.com/christophgysin/socksv5/tarball/7b4eba5b30ecdb6d9e656dcfede1e6884dc7c6d9",
-<<<<<<< HEAD
     "@iobroker/adapter-core": "^2.1.0"
-=======
-    "@iobroker/adapter-core": "^1.0.3",
     "request": "^2.88.2"
->>>>>>> 7a55c72f
   },
   "devDependencies": {
     "gulp": "^4.0.2",
