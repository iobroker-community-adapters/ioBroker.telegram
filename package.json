--- conflicted
+++ resolved
@@ -22,15 +22,9 @@
   ],
   "socksv5description": "Taken from https://github.com/christophgysin/socksv5/commits/fix-normailzeargs",
   "dependencies": {
-<<<<<<< HEAD
-    "@iobroker/adapter-core": "^1.0.3",
     "node-telegram-bot-api": "git+https://github.com/yagop/node-telegram-bot-api.git#master",
-    "socksv5": "https://github.com/christophgysin/socksv5/tarball/7b4eba5b30ecdb6d9e656dcfede1e6884dc7c6d9"
-=======
-    "node-telegram-bot-api": "^0.40.0",
     "socksv5": "https://github.com/christophgysin/socksv5/tarball/7b4eba5b30ecdb6d9e656dcfede1e6884dc7c6d9",
     "@iobroker/adapter-core": "^1.0.3"
->>>>>>> 2f27c616
   },
   "devDependencies": {
     "gulp": "^4.0.2",
