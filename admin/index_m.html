<html>
<head>
<!-- these 4 files always have to be included -->
<link rel="stylesheet" type="text/css" href="../../css/adapter.css"/>
<link rel="stylesheet" type="text/css" href="../../lib/css/materialize.css">

<script type="text/javascript" src="../../lib/js/jquery-3.2.1.min.js"></script>
<script type="text/javascript" src="../../socket.io/socket.io.js"></script>

<!-- these files always have to be included -->
<script type="text/javascript" src="../../js/translate.js"></script>
<script type="text/javascript" src="../../lib/js/materialize.js"></script>
<script type="text/javascript" src="../../js/adapter-settings.js"></script>
<script type="text/javascript" src="words.js"></script>
<script type="text/javascript">
    //var isStarted =   null;

    function encrypt(key, value) {
        var result="";
        for(var i = 0; i < value.length; ++i) {
            result += String.fromCharCode(key[i % key.length].charCodeAt(0) ^ value.charCodeAt(i));
        }
        return result;
    }

    function decrypt(key, value) {
        var result = "";
        for(var i = 0; i < value.length; ++i) {
            result += String.fromCharCode(key[i % key.length].charCodeAt(0) ^ value.charCodeAt(i));
        }
        return result;
    }
    
    function showHideSettings() {
        if ($('#server').val() === 'true') {
            $('.server-settings').removeClass('disabled');
			$('.le-settings').removeClass('disabled');
 			//$('#pollingInterval').prop('disabled', [1]);

            if ($('#leEnabled').prop('checked')) {
                $('.le-sub-settings').show();
                if ($('#leUpdate').prop('checked')) {
                    $('.le-sub-settings-update').show();
                } else {
                    $('.le-sub-settings-update').hide();
                }
            } else {
                $('.le-sub-settings').hide();
            }
        } else {
            $('.server-settings').addClass('disabled');
            $('.le-settings').addClass('disabled');
			//$('#pollingInterval').prop('disabled', []);
        }
    }

    function load(settings, onChange) {
        if (!settings) return;
        //$('#tabs').tabs();
        settings.password = decrypt('Zgfr56gFe87jJON', settings.password);

        if (!settings.lePort) settings.lePort = 80;
        if (settings.server === undefined) settings.server = 'false';
		if (!settings.pollingInterval) settings.pollingInterval = 300;

        getIPs(function(ips) {
            for (var i = 0; i < ips.length; i++) {
                $('#bind').append('<option value="' + ips[i].address + '">' + ips[i].name + '</option>');
            }
            $('#bind.value').val(settings.bind).select();
        });

//        if (settings.restarted  === undefined || settings.restarted  === '_') settings.restarted = _('Started!');
//        if (settings.restarting === undefined || settings.restarting === '_') settings.restarting = _('Restarting...');

        $('.value').each(function () {
            var key = $(this).attr('id');
            var $value = $('#' + key + '.value');
            if ($value.attr('type') === 'checkbox') {
                $value.prop('checked', settings[key]).on('change', function() {
                    showHideSettings();
                    onChange();
                });
            } else {
                $value.val(settings[key])
                    .on('change', onChange)
                    .on('keyup', function() {
                        onChange();
                    });
            }
        });
        
        fillSelectCertificates('#certPublic',  'public',  settings.certPublic);
        fillSelectCertificates('#certPrivate', 'private', settings.certPrivate);
        fillSelectCertificates('#certChained', 'chained', settings.certChained);
        
        getAdapterInstances('text2command', function (list) {
            var text =  '<option value="">' + _('none') + '</option>';
            for (var l = 0; l < list.length; l++) {
                text += '<option value="' + list[l]._id +'" ' + (settings.text2command === list[l]._id ? 'selected' : '') + '>' + list[l]._id.replace('system.adapter.', '') + '</option>';
            }
            $('#text2command').html(text).select();
        });
        
        $('#passwordRepeat').val(settings.password);
        
        $('#server').on('change', function() {
            showHideSettings();
        });
        
        showHideSettings();
        onChange(false);
        if (M) M.updateTextFields();
    }

    function save(callback) {
        var obj = {};
        $('.value').each(function () {
            var $this = $(this);
            if ($this.attr('type') === 'checkbox') {
                obj[$this.attr('id')] = $this.prop('checked');
            } else {
                obj[$this.attr('id')] = $this.val();
            }
        });
        
        if ($('#server').val() === 'true') {
            if (!$('#leEnabled').prop('checked') && (!$('#certPublic').val() || !$('#certPrivate').val())) {
                showMessage(_('Set certificates or load it first in the system settings (right top).'));
                return;
            }
            if (!$('#url').val()) {
                showMessage(_('URL may not be empty'));
            }
        }
        
        if ($('#passwordRepeat').val() !== obj.password) {
            showMessage(_('Password confirmation is not equal with password'));
            return;
        }
        obj.password = encrypt('Zgfr56gFe87jJON', obj.password);

        callback(obj);
    }
</script>
    <style>
        .marg {
            margin-top: 2em;
        }
    </style>
</head>
<body>
    <!-- you have to put your config page in a div with id adapter-container -->
    <div class="m adapter-container">
        <div class="row">
            <div class="col s12">
                <ul class="tabs">
                    <li class="tab col s3"><a href="#tab-main" class="translate active">Main settings</a></li>
                    <li class="tab col s3"><a href="#tab-messages" class="translate active">Messages</a></li>
                    <li class="tab col s3 server-settings"><a href="#tab-server" class="translate">Server settings</a></li>
                    <li class="tab col s3 le-settings"><a href="#tab-le" class="translate">Let's Encrypt SSL</a></li>
                </ul>
            </div>
            <div id="tab-main" class="col s12 page">
                <div class="row">
                    <div class="col s6">
                        <img src="telegram.png" class="logo">
                    </div>
                </div>
                <div class="row">
                    <div class="input-field col s12 m4 l2">
                        <select class="value" id="server">
<<<<<<< HEAD
                        <option value="false" class="translate">polling</option>
                        <option value="true"  class="translate">server</option>
                    </select>
                        <label class="translate" for="server">type</label>
=======
							<option value="false" class="translate">polling</option>
							<option value="true"  class="translate">server</option>
						</select>
                        <label class="translate" for="server">Type:</label>
>>>>>>> b32a7481
                    </div>
					<div class="input-field col s12 m8 l8">
                        <input id="pollingInterval" type="text"class="value" />
                        <label class="translate" for="pollingInterval">Polling interval (ms):</label>
                        <span></span>
                    </div>
                    <div class="input-field col s12 m8 l8">
                        <input id="token" type="text"class="value" />
                        <label class="translate" for="token">token</label>
                        <span><a href="https://github.com/ioBroker/ioBroker.telegram#iobroker-telegram-adapter" target="_blank" class="translate help">Read README.md how to get token</a></span>
                    </div>
                </div>
                <div class="row">
                    <div class="input-field col s12 m6 l5">
                        <input id="password" class="value" type="password" />
                        <label class="translate" for="password">password</label>
                        <span class="translate help">Leave it blank if no password desired</span>
                    </div>
                    <div class="input-field col s12 m6 l5">
                        <input id="passwordRepeat" class="value" type="password" />
                        <label class="translate" for="passwordRepeat">password repeat</label>
                        <span class="translate help">Repeat password</span>
                    </div>
                </div>
                <div class="row">
                    <div class="input-field col s12 m12 l12">
                        <input id="rememberUsers" class="value" type="checkbox" />
                        <label class="translate" for="rememberUsers">Remember authenticated users</label>
                    </div>
                </div>
            </div>
            <div id="tab-messages" class="col s12 page">
                <div class="row">
                    <div class="input-field col s12 m6 l5">
                        <input id="restarted" type="text" class="value" />
                        <label class="translate" for="restarted">restarted</label>
                        <span class="translate help">restarted_help</span>
                    </div>
                    <div class="input-field col s12 m6 l5">
                        <input id="restarting" type="text" class="value" />
                        <label class="translate" for="restarting">restarting</label>
                        <span class="translate help">restarting_help</span>
                    </div>
                </div>
                <div class="row">
                    <div class="input-field col s12 m12 l12">
                        <input id="storeRawRequest" class="value" type="checkbox"/>
                        <label class="translate" for="storeRawRequest">Remember raw request data</label>
                    </div>
                </div>
                <div class="row">
                    <div class="input-field col s12 m12 l5">
                        <select id="text2command" class="value"></select>
                        <label for="text2command" class="translate">text2command instance</label>
                        <span class="translate help">Text2Command info</span>
                    </div>
                </div>
            </div>
            <div id="tab-server" class="col s12 page">
                <div class="row marg">
                    <div class="input-field col s12 l10">
                        <input class="value" type="text" id="url" />
                        <label class="translate" for="url">url</label>
                        <span class="translate help">url_help</span>
                    </div>
                </div>
                <div class="row">
                    <div class="input-field col s12 m8 l5">
                        <select class="value" id="bind"></select>
                        <label class="translate" for="bind">ip</label>
                    </div>
                    <div class="input-field col s12 m4 l5">
                        <input class="value number" id="port" size="5" maxlength="5" type="number" />
                        <label class="translate" for="port">port</label>
                        <span class="translate help">port_help</span>
                    </div>
                </div>
                <div class="row">
                    <div class="input-field col s12 m4 l3 col-certPublic">
                        <select id="certPublic" class="value"></select>
                        <label class="translate" for="certPublic">public certificate</label>
                    </div>
                    <div class="input-field col s12 m4 l3 col-certPrivate">
                        <select id="certPrivate" class="value"></select>
                        <label class="translate" for="certPrivate">private certificate</label>
                    </div>
                    <div class="input-field col s12 m4 l3 col-certChained">
                        <select id="certChained" class="value"></select>
                        <label class="translate" for="certChained">chained certificate</label>
                    </div>
                </div>
            </div>
            <div id="tab-le" class="col s12 page">
                <div class="row marg">
                    <div class="input-field col s12 m4 top-padding">
                        <input class="value" id="leEnabled" type="checkbox" />
                        <label for="leEnabled" class="translate">Use Lets Encrypt certificates:</label>
                    </div>
                    <div class="input-field col s12 m4 le-sub-settings">
                        <input class="value" id="leUpdate" type="checkbox" />
                        <label for="leUpdate" class="translate">Use this instance for automatic update:</label>
                    </div>
                    <div class="input-field col s12 m4 le-sub-settings le-sub-settings-update">
                        <input class="value" id="lePort" type="number" min="1" max="65565" />
                        <label for="lePort" class="translate">Port to check the domain:</label>
                    </div>
                </div>
            </div>
        </div>
    </div>
</body>

</html><|MERGE_RESOLUTION|>--- conflicted
+++ resolved
@@ -33,9 +33,9 @@
     
     function showHideSettings() {
         if ($('#server').val() === 'true') {
+            $('.polling-settings').hide();
             $('.server-settings').removeClass('disabled');
-			$('.le-settings').removeClass('disabled');
- 			//$('#pollingInterval').prop('disabled', [1]);
+            $('.le-settings').removeClass('disabled');
 
             if ($('#leEnabled').prop('checked')) {
                 $('.le-sub-settings').show();
@@ -48,9 +48,9 @@
                 $('.le-sub-settings').hide();
             }
         } else {
+            $('.polling-settings').show();
             $('.server-settings').addClass('disabled');
             $('.le-settings').addClass('disabled');
-			//$('#pollingInterval').prop('disabled', []);
         }
     }
 
@@ -170,25 +170,20 @@
                 <div class="row">
                     <div class="input-field col s12 m4 l2">
                         <select class="value" id="server">
-<<<<<<< HEAD
-                        <option value="false" class="translate">polling</option>
-                        <option value="true"  class="translate">server</option>
-                    </select>
-                        <label class="translate" for="server">type</label>
-=======
 							<option value="false" class="translate">polling</option>
 							<option value="true"  class="translate">server</option>
 						</select>
-                        <label class="translate" for="server">Type:</label>
->>>>>>> b32a7481
-                    </div>
-					<div class="input-field col s12 m8 l8">
-                        <input id="pollingInterval" type="text"class="value" />
-                        <label class="translate" for="pollingInterval">Polling interval (ms):</label>
+                        <label class="translate" for="server">type</label>
+                    </div>
+					<div class="input-field col s12 m8 l8 polling-settings">
+                        <input id="pollingInterval" type="text" class="value" />
+                        <label class="translate" for="pollingInterval">Polling interval (ms)</label>
                         <span></span>
                     </div>
+                </div>
+                <div class="row">
                     <div class="input-field col s12 m8 l8">
-                        <input id="token" type="text"class="value" />
+                        <input id="token" type="text" class="value" />
                         <label class="translate" for="token">token</label>
                         <span><a href="https://github.com/ioBroker/ioBroker.telegram#iobroker-telegram-adapter" target="_blank" class="translate help">Read README.md how to get token</a></span>
                     </div>
