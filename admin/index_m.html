<html>
<head>
<!-- these 4 files always have to be included -->
<link rel="stylesheet" type="text/css" href="../../css/adapter.css"/>
<link rel="stylesheet" type="text/css" href="../../lib/css/materialize.css">

<script type="text/javascript" src="../../lib/js/jquery-3.2.1.min.js"></script>
<script type="text/javascript" src="../../socket.io/socket.io.js"></script>

<!-- these files always have to be included -->
<script type="text/javascript" src="../../js/translate.js"></script>
<script type="text/javascript" src="../../lib/js/materialize.js"></script>
<script type="text/javascript" src="../../js/adapter-settings.js"></script>
<script type="text/javascript" src="words.js"></script>
<script type="text/javascript">
    //var isStarted =   null;

    function encrypt(key, value) {
        var result="";
        for(var i = 0; i < value.length; ++i) {
            result += String.fromCharCode(key[i % key.length].charCodeAt(0) ^ value.charCodeAt(i));
        }
        return result;
    }

    function decrypt(key, value) {
        var result = "";
        for(var i = 0; i < value.length; ++i) {
            result += String.fromCharCode(key[i % key.length].charCodeAt(0) ^ value.charCodeAt(i));
        }
        return result;
    }
    
    function showHideSettings() {
        if ($('#server').val() === 'true') {
            $('.server-settings').removeClass('disabled');
            $('.le-settings').removeClass('disabled');

            if ($('#leEnabled').prop('checked')) {
                $('.le-sub-settings').show();
                if ($('#leUpdate').prop('checked')) {
                    $('.le-sub-settings-update').show();
                } else {
                    $('.le-sub-settings-update').hide();
                }
            } else {
                $('.le-sub-settings').hide();
            }
        } else {
            $('.server-settings').addClass('disabled');
            $('.le-settings').addClass('disabled');
        }
    }

    function load(settings, onChange) {
        if (!settings) return;
        //$('#tabs').tabs();
        settings.password = decrypt('Zgfr56gFe87jJON', settings.password);

        if (!settings.lePort) settings.lePort = 80;
        if (settings.server === undefined) settings.server = 'false';

        getIPs(function(ips) {
            for (var i = 0; i < ips.length; i++) {
                $('#bind').append('<option value="' + ips[i].address + '">' + ips[i].name + '</option>');
            }
            $('#bind.value').val(settings.bind).select();
        });

//        if (settings.restarted  === undefined || settings.restarted  === '_') settings.restarted = _('Started!');
//        if (settings.restarting === undefined || settings.restarting === '_') settings.restarting = _('Restarting...');

        $('.value').each(function () {
            var key = $(this).attr('id');
            var $value = $('#' + key + '.value');
            if ($value.attr('type') === 'checkbox') {
                $value.prop('checked', settings[key]).on('change', function() {
                    showHideSettings();
                    onChange();
                });
            } else {
                $value.val(settings[key])
                    .on('change', onChange)
                    .on('keyup', function() {
                        onChange();
                    });
            }
        });
        
        fillSelectCertificates('#certPublic',  'public',  settings.certPublic);
        fillSelectCertificates('#certPrivate', 'private', settings.certPrivate);
        fillSelectCertificates('#certChained', 'chained', settings.certChained);
        
        getAdapterInstances('text2command', function (list) {
            var text =  '<option value="">' + _('none') + '</option>';
            for (var l = 0; l < list.length; l++) {
                text += '<option value="' + list[l]._id +'" ' + (settings.text2command === list[l]._id ? 'selected' : '') + '>' + list[l]._id.replace('system.adapter.', '') + '</option>';
            }
            $('#text2command').html(text).select();
        });
        
        $('#passwordRepeat').val(settings.password);
        
        $('#server').on('change', function() {
            showHideSettings();
        });
        
        showHideSettings();
        onChange(false);
        if (M) M.updateTextFields();
    }

    function save(callback) {
        var obj = {};
        $('.value').each(function () {
            var $this = $(this);
            if ($this.attr('type') === 'checkbox') {
                obj[$this.attr('id')] = $this.prop('checked');
            } else {
                obj[$this.attr('id')] = $this.val();
            }
        });
        
        if ($('#server').val() === 'true') {
            if (!$('#leEnabled').prop('checked') && (!$('#certPublic').val() || !$('#certPrivate').val())) {
                showMessage(_('Set certificates or load it first in the system settings (right top).'));
                return;
            }
            if (!$('#url').val()) {
                showMessage(_('URL may not be empty'));
            }
        }
        
        if ($('#passwordRepeat').val() !== obj.password) {
            showMessage(_('Password confirmation is not equal with password'));
            return;
        }
        obj.password = encrypt('Zgfr56gFe87jJON', obj.password);

        callback(obj);
    }
</script>
    <style>
        .marg {
            margin-top: 2em;
        }
    </style>
</head>
<body>
    <!-- you have to put your config page in a div with id adapter-container -->
    <div class="m adapter-container">
        <div class="row">
            <div class="col s12">
                <ul class="tabs">
                    <li class="tab col s3"><a href="#tab-main" class="translate active">Main settings</a></li>
                    <li class="tab col s3 server-settings"><a href="#tab-server" class="translate">Server settings</a></li>
                    <li class="tab col s3 le-settings"><a href="#tab-le" class="translate">Let's Encrypt SSL</a></li>
                </ul>
            </div>
            <div id="tab-main" class="col s12 page">
                <div class="row">
                    <div class="col s6">
                        <img src="telegram.png" class="logo">
                    </div>
                </div>
                <div class="row">
                    <div class="input-field col s12 m4 l2">
                        <select class="value" id="server">
                        <option value="false" class="translate">polling</option>
                        <option value="true"  class="translate">server</option>
                    </select>
                        <label class="translate" for="server">Type:</label>
                    </div>
                    <div class="input-field col s12 m8 l8">
                        <input id="token" type="text"class="value" />
                        <label class="translate" for="token">Token:</label>
                        <span><a href="https://github.com/ioBroker/ioBroker.telegram#iobroker-telegram-adapter" target="_blank" class="translate help">Read README.md how to get token</a></span>
                    </div>
                </div>
                <div class="row">
                    <div class="input-field col s12 m6 l5">
                        <input id="password" class="value" type="password" />
                        <label class="translate" for="password">Password:</label>
                        <span class="translate help">Leave it blank if no password desired</span>
                    </div>
                    <div class="input-field col s12 m6 l5">
                        <input id="passwordRepeat" class="value" type="password" />
                        <label class="translate" for="passwordRepeat">Password repeat:</label>
                        <span class="translate help">Repeat password</span>
                    </div>
                </div>
                <div class="row">
                    <div class="input-field col s12 m6 l5">
                        <select id="text2command" class="value"></select>
                        <label for="text2command" class="translate">Text2Command Instance:</label>
                        <span class="translate help">All requests will be sent to this text2Command instance</span>
                    </div>
                    <div class="input-field col s12 m6 l5">
                        <input id="rememberUsers" class="value" type="checkbox" />
                        <label class="translate" for="rememberUsers">Store user's IDs:</label>
                        <span class="translate help">Remember authenticated users</span>
                    </div>
                </div>
                <h6 class="translate title">Texts</h6>
                <div class="row">
                    <div class="input-field col s12 m6 l5">
                        <input id="restarted" type="text" class="value" />
                        <label class="translate" for="restarted">"Started" text:</label>
                        <span class="translate help">restarted_help</span>
                    </div>
                    <div class="input-field col s12 m6 l5">
                        <input id="restarting" type="text" class="value" />
                        <label class="translate" for="restarting">"Restarting" text:</label>
                        <span class="translate help">restarting_help</span>
                    </div>
                </div>
            </div>
            <div id="tab-server" class="col s12 page">
                <div class="row marg">
                    <div class="input-field col s12 l10">
                        <input class="value" type="text" id="url" />
                        <label class="translate" for="url">URL:</label>
                        <span class="translate help">url_help</span>
                    </div>
                </div>
                <div class="row">
                    <div class="input-field col s12 m8 l5">
                        <select class="value" id="bind"></select>
                        <label class="translate" for="bind">IP:</label>
                    </div>
                    <div class="input-field col s12 m4 l5">
                        <input class="value number" id="port" size="5" maxlength="5" type="number" />
                        <label class="translate" for="port">Port:</label>
                        <span class="translate help">port_help</span>
                    </div>
                </div>
                <div class="row">
                    <div class="input-field col s12 m4 l3 col-certPublic">
                        <select id="certPublic" class="value"></select>
                        <label class="translate" for="certPublic">Public certificate:</label>
                    </div>
                    <div class="input-field col s12 m4 l3 col-certPrivate">
                        <select id="certPrivate" class="value"></select>
                        <label class="translate" for="certPrivate">Private certificate:</label>
                    </div>
                    <div class="input-field col s12 m4 l3 col-certChained">
                        <select id="certChained" class="value"></select>
                        <label class="translate" for="certChained">Chained certificate:</label>
                    </div>
                </div>
            </div>
<<<<<<< HEAD
            <div class="row">
                <div class="col s12 m4 l5">
                    <input id="storeRawRequest" class="value" type="checkbox"/>
                    <label class="translate" for="storeRawRequest">Store raw request:</label>
                </div>
                <div class="col s12 m4 l5">
                    <label><i class="translate help">Remember raw request data</i></label>
                </div>
            </div>
            <div class="row top-padding">
                <div class="col s12">
                    <h6 class="translate title">Texts</h6>
                </div>
            </div>
            <div class="row">
                <div class="col s12 m4 l5">
                    <input id="restarted" class="value"/>
                    <label class="translate" for="restarted">"Started" text:</label>
                    <label><i class="translate help">restarted_help</i></label>
                </div>
                <div class="col s12 m4 l5">
                    <input id="restarting" class="value"/>
                    <label class="translate" for="restarting">"Restarting" text:</label>
                    <label><i class="translate help">restarting_help</i></label>
                </div>
            </div>
        </div>
        <div id="tab-server" class="col s12 page">
            <div class="row">
                <div class="col s12">
                    <input class="value" id="url"/>
                    <label class="translate" for="url">URL:</label>
                    <label><i class="translate help">url_help</i></label>
                </div>
            </div>
            <div class="row">
                <div class="col s12 m8">
                    <select class="value" id="bind"></select>
                    <label class="translate" for="bind">IP:</label>
                </div>
                <div class="col s12 m4">
                    <input class="value number" id="port" size="5" maxlength="5" type="number"/>
                    <label class="translate" for="port">Port:</label>
                    <label><i class="translate help">port_help</i></label>
                </div>
            </div>
            <div class="row">
                <div class="col s12 m4 col-certPublic">
                    <select id="certPublic" class="value"></select>
                    <label class="translate" for="certPublic">Public certificate:</label>
                </div>
                <div class="col s12 m4 col-certPrivate">
                    <select id="certPrivate" class="value"></select>
                    <label class="translate" for="certPrivate">Private certificate:</label>
                </div>
                <div class="col s12 m4 col-certChained">
                    <select id="certChained" class="value"></select>
                    <label class="translate" for="certChained">Chained certificate:</label>
                </div>
            </div>
        </div>
        <div id="tab-le" class="col s12 page">
            <div class="row top-padding">
                <div class="col s12 m4 l3">
                    <input class="value" id="leEnabled" type="checkbox"/>
                    <label for="leEnabled" class="translate">Use Lets Encrypt certificates:</label>
                </div>
            </div>
            <div class="row le-sub-settings">
                <div class="col s12 m4 l3">
                    <input class="value" id="leUpdate" type="checkbox"/>
                    <label for="leUpdate" class="translate">Use this instance for automatic update:</label>
                </div>
            </div>
            <div class="row le-sub-settings le-sub-settings-update">
                <div class="col s12 m4 l2">
                    <input class="value" id="lePort" type="number" min="1" max="65565"/>
                    <label for="lePort" class="translate">Port to check the domain:</label>
=======
            <div id="tab-le" class="col s12 page">
                <div class="row marg">
                    <div class="input-field col s12 m4 top-padding">
                        <input class="value" id="leEnabled" type="checkbox" />
                        <label for="leEnabled" class="translate">Use Lets Encrypt certificates:</label>
                    </div>
                    <div class="input-field col s12 m4 le-sub-settings">
                        <input class="value" id="leUpdate" type="checkbox" />
                        <label for="leUpdate" class="translate">Use this instance for automatic update:</label>
                    </div>
                    <div class="input-field col s12 m4 le-sub-settings le-sub-settings-update">
                        <input class="value" id="lePort" type="number" min="1" max="65565" />
                        <label for="lePort" class="translate">Port to check the domain:</label>
                    </div>
>>>>>>> b9617f39
                </div>
            </div>
        </div>
    </div>
</body>

</html><|MERGE_RESOLUTION|>--- conflicted
+++ resolved
@@ -249,88 +249,15 @@
                     </div>
                 </div>
             </div>
-<<<<<<< HEAD
-            <div class="row">
-                <div class="col s12 m4 l5">
-                    <input id="storeRawRequest" class="value" type="checkbox"/>
-                    <label class="translate" for="storeRawRequest">Store raw request:</label>
-                </div>
-                <div class="col s12 m4 l5">
-                    <label><i class="translate help">Remember raw request data</i></label>
-                </div>
-            </div>
-            <div class="row top-padding">
-                <div class="col s12">
-                    <h6 class="translate title">Texts</h6>
-                </div>
-            </div>
-            <div class="row">
-                <div class="col s12 m4 l5">
-                    <input id="restarted" class="value"/>
-                    <label class="translate" for="restarted">"Started" text:</label>
-                    <label><i class="translate help">restarted_help</i></label>
-                </div>
-                <div class="col s12 m4 l5">
-                    <input id="restarting" class="value"/>
-                    <label class="translate" for="restarting">"Restarting" text:</label>
-                    <label><i class="translate help">restarting_help</i></label>
-                </div>
-            </div>
-        </div>
-        <div id="tab-server" class="col s12 page">
-            <div class="row">
-                <div class="col s12">
-                    <input class="value" id="url"/>
-                    <label class="translate" for="url">URL:</label>
-                    <label><i class="translate help">url_help</i></label>
-                </div>
-            </div>
-            <div class="row">
-                <div class="col s12 m8">
-                    <select class="value" id="bind"></select>
-                    <label class="translate" for="bind">IP:</label>
-                </div>
-                <div class="col s12 m4">
-                    <input class="value number" id="port" size="5" maxlength="5" type="number"/>
-                    <label class="translate" for="port">Port:</label>
-                    <label><i class="translate help">port_help</i></label>
-                </div>
-            </div>
-            <div class="row">
-                <div class="col s12 m4 col-certPublic">
-                    <select id="certPublic" class="value"></select>
-                    <label class="translate" for="certPublic">Public certificate:</label>
-                </div>
-                <div class="col s12 m4 col-certPrivate">
-                    <select id="certPrivate" class="value"></select>
-                    <label class="translate" for="certPrivate">Private certificate:</label>
-                </div>
-                <div class="col s12 m4 col-certChained">
-                    <select id="certChained" class="value"></select>
-                    <label class="translate" for="certChained">Chained certificate:</label>
-                </div>
-            </div>
-        </div>
-        <div id="tab-le" class="col s12 page">
-            <div class="row top-padding">
-                <div class="col s12 m4 l3">
-                    <input class="value" id="leEnabled" type="checkbox"/>
-                    <label for="leEnabled" class="translate">Use Lets Encrypt certificates:</label>
-                </div>
-            </div>
-            <div class="row le-sub-settings">
-                <div class="col s12 m4 l3">
-                    <input class="value" id="leUpdate" type="checkbox"/>
-                    <label for="leUpdate" class="translate">Use this instance for automatic update:</label>
-                </div>
-            </div>
-            <div class="row le-sub-settings le-sub-settings-update">
-                <div class="col s12 m4 l2">
-                    <input class="value" id="lePort" type="number" min="1" max="65565"/>
-                    <label for="lePort" class="translate">Port to check the domain:</label>
-=======
             <div id="tab-le" class="col s12 page">
                 <div class="row marg">
+                    <div class="col s12 m4 l5">
+                        <input id="storeRawRequest" class="value" type="checkbox"/>
+                        <label class="translate" for="storeRawRequest">Store raw request:</label>
+                    </div>
+                    <div class="col s12 m4 l5">
+                        <label><i class="translate help">Remember raw request data</i></label>
+                    </div>
                     <div class="input-field col s12 m4 top-padding">
                         <input class="value" id="leEnabled" type="checkbox" />
                         <label for="leEnabled" class="translate">Use Lets Encrypt certificates:</label>
@@ -343,7 +270,6 @@
                         <input class="value" id="lePort" type="number" min="1" max="65565" />
                         <label for="lePort" class="translate">Port to check the domain:</label>
                     </div>
->>>>>>> b9617f39
                 </div>
             </div>
         </div>
