{
    "common": {
        "name": "telegram",
        "require": {
            "js-controller": ">2.0.0"
        },
<<<<<<< HEAD
        "version": "1.5.1",
        "news": {
	    "1.5.1": {
                "en": "Fix of the response for the callback_query event",
                "de": "Korrigieren der Antwort auf das Ereignis callback_query",
                "ru": "Исправление ответа адаптера на событие callback_query",
                "pt": "Comentários sobre o retorno de chamada callback_query",
                "nl": "Het antwoord op de gebeurtenis callback_query corrigeren",
                "fr": "Correction de la réponse à l'événement callback_query",
                "it": "Correzione della risposta all'evento callback_query",
                "es": "Corregir la respuesta al evento callback_query",
                "pl": "Poprawianie odpowiedzi na zdarzenie callback_query",
                "zh-cn": "更正对callback_query事件的响应"
=======
        "version": "1.5.2",
        "news": {
            "1.5.2": {
                "en": "Invalid parameters were checked",
                "de": "Ungültige Parameter wurden überprüft",
                "ru": "Неверные параметры были проверены",
                "pt": "Parâmetros inválidos foram verificados",
                "nl": "Ongeldige parameters zijn gecontroleerd",
                "fr": "Les paramètres invalides ont été vérifiés",
                "it": "Sono stati controllati parametri non validi",
                "es": "Se verificaron los parámetros inválidos",
                "pl": "Nieprawidłowe parametry zostały sprawdzone",
                "zh-cn": "检查了无效的参数"
>>>>>>> db677fc0
            },
            "1.5.0": {
                "en": "Added voice calls ",
                "de": "Sprachanrufe hinzugefügt",
                "ru": "Добавлены голосовые звонки",
                "pt": "Chamadas de voz adicionadas",
                "nl": "Spraakoproepen toegevoegd",
                "fr": "Appels vocaux ajoutés",
                "it": "Aggiunte chiamate vocali",
                "es": "Llamadas de voz agregadas",
                "pl": "Dodano połączenia głosowe",
                "zh-cn": "新增语音通话"
            },
            "1.4.7": {
                "en": "make compatible with js-controller 2.3",
                "de": "kompatibel machen mit js-controller 2.3",
                "ru": "сделать совместимым с js-контроллером 2.3",
                "pt": "tornar compatível com js-controller 2.3",
                "nl": "compatibel maken met js-controller 2.3",
                "fr": "rendre compatible avec js-controller 2.3",
                "it": "rendere compatibile con js-controller 2.3",
                "es": "hacer compatible con js-controller 2.3",
                "pl": "uczynić kompatybilnym z kontrolerem js 2.3",
                "zh-cn": "使与js-controller 2.3兼容"
            },
            "1.4.6": {
                "en": "Allowed writeOnly states in telegram",
                "de": "Erlaubte WriteOnly-Zustände im Telegramm",
                "ru": "Разрешено писать только состояния в телеграмме",
                "pt": "Estados writeOnly permitidos no telegrama",
                "nl": "Toegestaan schrijven Alleen staten in telegram",
                "fr": "Etats d'écriture autorisés uniquement dans le télégramme",
                "it": "Consentito writeSolo stati nel telegramma",
                "es": "Estados de escritura solo permitidos en telegrama",
                "pl": "Dozwolony zapis Tylko w telegramie",
                "zh-cn": "电报中允许的writeOnly状态"
            },
            "1.4.4": {
                "en": "New sendTo message \"ask\" was added",
                "de": "Neue sendTo-Nachricht \"ask\" wurde hinzugefügt",
                "ru": "Добавлено новое сообщение sendTo \"Ask\"",
                "pt": "Nova mensagem sendTo \"ask\" foi adicionada",
                "nl": "Nieuw sendTo-bericht \"vragen\" is toegevoegd",
                "fr": "Nouveau message sendTo \"ask\" a été ajouté",
                "it": "Nuovo messaggio Al messaggio \"chiedi\" è stato aggiunto",
                "es": "Nuevo mensaje de envío a \"preguntar\" fue agregado",
                "pl": "Dodano nową wiadomość SendTo „ask”",
                "zh-cn": "添加了新的sendTo消息“询问”"
            },
            "1.4.3": {
                "en": "Bugfix for not yet completely implemented feature",
                "de": "Bugfix für noch nicht vollständig implementiertes Feature",
                "ru": "Исправлена ​​ошибка для еще не полностью реализованной функции",
                "pt": "Bugfix para o recurso ainda não completamente implementado",
                "nl": "Bugfix voor nog niet volledig geïmplementeerde functie",
                "fr": "Correction de bug pour la fonctionnalité pas encore complètement implémentée",
                "it": "Bugfix per funzionalità non ancora completamente implementate",
                "es": "Corrección de errores para la característica aún no implementada por completo",
                "pl": "Bugfix dla jeszcze nie w pełni zaimplementowanej funkcji",
                "zh-cn": "修正尚未完全实现的功能"
            },
            "1.4.2": {
                "en": "fix for sending message to recipients which contains whitespace",
                "de": "Fix für das Senden von Nachrichten an Empfänger, die Leerzeichen enthalten",
                "ru": "исправлена ​​ошибка отправки сообщения получателям, содержащее пробелы",
                "pt": "correção para envio de mensagem para destinatários que contém espaço em branco",
                "nl": "oplossing voor het verzenden van berichten naar ontvangers die witruimte bevatten",
                "fr": "correctif pour l'envoi aux destinataires d'un message contenant des espaces",
                "it": "correzione per l'invio di messaggi a destinatari che contengono spazi bianchi",
                "es": "Solución para enviar mensajes a destinatarios que contienen espacios en blanco.",
                "pl": "poprawka do wysyłania wiadomości do odbiorców, która zawiera białe spacje",
                "zh-cn": "修复了向包含空格的收件人发送邮件的问题"
            },
            "1.4.1": {
                "en": "Support for Compact mode",
                "de": "Unterstützung für den Kompaktmodus",
                "ru": "Поддержка компактного режима",
                "pt": "Suporte para o modo compacto",
                "nl": "Ondersteuning voor de Compact-modus",
                "fr": "Prise en charge du mode compact",
                "it": "Supporto per la modalità compatta",
                "es": "Soporte para el modo compacto",
                "pl": "Obsługa trybu Compact"
            }
        },
        "title": "Telegram",
        "desc": {
            "en": "This adapter allows to send and receive telegram messages from ioBroker and to be a bot",
            "de": "Adapter ermöglicht eine Kommunikation mit dem telegram app und ist selbst ein bot",
            "ru": "Драйвер запускает Telegram бот, с которым можно общаться по App или через браузер",
            "pt": "Este adaptador permite enviar e receber mensagens de telegramas de ioBroker e ser um bot",
            "nl": "Met deze adapter kunt u telegramberichten van ioBroker verzenden en ontvangen en een bot zijn",
            "fr": "Cet adaptateur permet d'envoyer et de recevoir des messages de télégrammes d'ioBroker et d'être un bot",
            "it": "Questo adattatore consente di inviare e ricevere messaggi di telegram da ioBroker e di essere un bot",
            "es": "Este adaptador permite enviar y recibir mensajes de telegrama de ioBroker y ser un bot",
            "pl": "Ten adapter umożliwia wysyłanie i odbieranie wiadomości telegramów z ioBroker i bycie botem"
        },
        "authors": [
            "bluefox <dogafox@gmail.com>"
        ],
        "license": "MIT",
        "platform": "Javascript/Node.js",
        "mode": "daemon",
        "messagebox": true,
        "readme": "https://github.com/iobroker-community-adapters/ioBroker.telegram/blob/master/README.md",
        "loglevel": "info",
        "icon": "telegram.png",
        "materialize": true,
        "supportCustoms": true,
        "compact": true,
        "keywords": [
            "notification",
            "telegram",
            "message"
        ],
        "restartSchedule": "4 5 * * *",
        "extIcon": "https://raw.githubusercontent.com/iobroker-community-adapters/ioBroker.telegram/master/admin/telegram.png",
        "type": "messaging",
        "stopBeforeUpdate": true,
        "blockly": true,
        "config": {
            "minWidth": 800,
            "width": 1224,
            "height": 600
        }
    },
    "native": {
        "server": "false",
        "port": 8443,
        "bind": "0.0.0.0",
        "token": "",
        "baseApiUrl": "https://api.telegram.org",
        "password": "",
        "text2command": "",
        "rememberUsers": true,
        "allowStates": true,
        "storeRawRequest": false,
        "restarting": "_",
        "restarted": "_",
        "url": "",
        "useUsername": false,
        "keyboard": "/cmds",
        "rooms": false,
        "certPublic": "",
        "certPrivate": "",
        "certChained": "",
        "leEnabled": false,
        "leUpdate": false,
        "leCheckPort": 80
    },
    "objects": [
        {
            "_id": "_design/custom",
            "language": "javascript",
            "views": {
                "state": {
                    "map": "function(doc) { if (doc.type === 'state' && (doc.common.custom || doc.common.history)) emit(doc._id, doc.common.custom || doc.common.history) }"
                }
            }
        }
    ],
    "instanceObjects": [
        {
            "_id": "info",
            "type": "channel",
            "common": {
                "name": "Information"
            },
            "native": {}
        },
        {
            "_id": "info.connection",
            "type": "state",
            "common": {
                "role": "indicator.connected",
                "name": "If connected to Telegram server",
                "type": "boolean",
                "read": true,
                "write": false,
                "def": false
            },
            "native": {}
        },
        {
            "_id": "communicate.request",
            "type": "state",
            "common": {
                "role": "text",
                "name": "Last received request",
                "type": "string",
                "read": true,
                "write": false
            },
            "native": {}
        },
        {
            "_id": "communicate.requestRaw",
            "type": "state",
            "common": {
                "role": "json",
                "name": "Raw Data of last received request",
                "type": "string",
                "read": true,
                "write": false
            },
            "native": {}
        },
        {
            "_id": "communicate.requestChatId",
            "type": "state",
            "common": {
                "role": "text",
                "name": "Chat ID of last received request",
                "type": "string",
                "read": true,
                "write": false
            },
            "native": {}
        },
        {
            "_id": "communicate.requestMessageId",
            "type": "state",
            "common": {
                "role": "text",
                "name": "Message ID of last received request",
                "type": "string",
                "read": true,
                "write": false
            },
            "native": {}
        },
        {
            "_id": "communicate.botSendChatId",
            "type": "state",
            "common": {
                "role": "text",
                "name": "Chat ID of last sent message by the bot",
                "type": "string",
                "read": true,
                "write": false
            },
            "native": {}
        },
        {
            "_id": "communicate.botSendMessageId",
            "type": "state",
            "common": {
                "role": "text",
                "name": "Message ID of last sent message by the bot",
                "type": "string",
                "read": true,
                "write": false
            },
            "native": {}
        },
        {
            "_id": "communicate.requestUserId",
            "type": "state",
            "common": {
                "role": "text",
                "name": "User ID of last received request",
                "type": "string",
                "read": true,
                "write": false
            },
            "native": {}
        },
        {
            "_id": "communicate.response",
            "type": "state",
            "common": {
                "role": "text",
                "name": "Send text through telegram",
                "type": "string",
                "read": true,
                "write": true
            },
            "native": {}
        },
        {
            "_id": "communicate.users",
            "type": "state",
            "common": {
                "role": "text",
                "name": "Users as json, which are constantly authenticated",
                "type": "string",
                "read": false,
                "write": false
            },
            "native": {}
        },
        {
            "_id": "communicate.pathFile",
            "type": "state",
            "common": {
                "role": "text",
                "name": "The path to the last file received",
                "type": "string",
                "read": true,
                "write": false
            },
            "native": {}
        }
    ]
}<|MERGE_RESOLUTION|>--- conflicted
+++ resolved
@@ -4,21 +4,6 @@
         "require": {
             "js-controller": ">2.0.0"
         },
-<<<<<<< HEAD
-        "version": "1.5.1",
-        "news": {
-	    "1.5.1": {
-                "en": "Fix of the response for the callback_query event",
-                "de": "Korrigieren der Antwort auf das Ereignis callback_query",
-                "ru": "Исправление ответа адаптера на событие callback_query",
-                "pt": "Comentários sobre o retorno de chamada callback_query",
-                "nl": "Het antwoord op de gebeurtenis callback_query corrigeren",
-                "fr": "Correction de la réponse à l'événement callback_query",
-                "it": "Correzione della risposta all'evento callback_query",
-                "es": "Corregir la respuesta al evento callback_query",
-                "pl": "Poprawianie odpowiedzi na zdarzenie callback_query",
-                "zh-cn": "更正对callback_query事件的响应"
-=======
         "version": "1.5.2",
         "news": {
             "1.5.2": {
@@ -32,7 +17,6 @@
                 "es": "Se verificaron los parámetros inválidos",
                 "pl": "Nieprawidłowe parametry zostały sprawdzone",
                 "zh-cn": "检查了无效的参数"
->>>>>>> db677fc0
             },
             "1.5.0": {
                 "en": "Added voice calls ",
