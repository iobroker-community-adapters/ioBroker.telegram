--- conflicted
+++ resolved
@@ -4,9 +4,19 @@
         "require": {
             "js-controller": ">0.6.6"
         },
-<<<<<<< HEAD
-        "version": "1.1.4",
+        "version": "1.2.0",
         "news": {
+            "1.2.0": {
+                "en": "Possibility to define polling interval in configuration wizard. Default is 300ms.",
+                "de": "Möglichkeit, das Polling Intervall in den Adapter-Einstellungen einzugeben. Standard ist 300ms.",
+                "ru": "Возможность определить интервал опроса в мастере настройки. Значение по умолчанию - 300 мс.",
+                "pt": "Possibilidade de definir o intervalo de pesquisa no assistente de configuração. O padrão é 300 ms.",
+                "nl": "Mogelijkheid om polling-interval in de configuratiewizard te definiëren. Standaard is 300ms.",
+                "fr": "Possibilité de définir un intervalle d'interrogation dans l'assistant de configuration. La valeur par défaut est 300ms.",
+                "it": "Possibilità di definire l'intervallo di polling nella configurazione guidata. Il valore predefinito è 300ms.",
+                "es": "Posibilidad de definir intervalo de sondeo en el asistente de configuración. El valor predeterminado es 300ms.",
+                "pl": "Możliwość zdefiniowania interwału odpytywania w kreatorze konfiguracji. Domyślna wartość to 300ms."
+            },
             "1.1.4": {
                 "en": "Added checks before accessing non-existing options",
                 "de": "Prüfungen hinzugefügt, bevor auf nicht vorhandene Optionen zugegriffen wird",
@@ -50,21 +60,6 @@
                 "it": "Nuovi oggetti",
                 "es": "Objetos nuevos",
                 "pl": "Nowe obiekty"
-=======
-        "version": "1.2.2",
-        "news": {
-			"1.2.2": {
-                "en": "Fix error in main.js. Method renamed.",
-                "de": "Fehler in der main.js behoben. Methode umbeannt."
-            },
-            "1.2.1": {
-                "en": "Fixed error in config dialog",
-                "de": "Fehler in Konfigurations-Dialog behoben"
-            },
-            "1.2.0": {
-                "en": "Possibility to define polling interval in configuration wizard. Default is 300ms.",
-                "de": "Möglichkeit, das Polling Intervall in den Adapter-Einstellungen einzugeben. Standard ist 300ms."
->>>>>>> b32a7481
             },
             "1.1.0": {
                 "en": "Possibility to send photo, video, document, audio as buffer.",
