/**
 *
 *      ioBroker telegram Adapter
 *
 *      (c) 2016 bluefox <dogafox@gmail.com>
 *
 *      MIT License
 *
 */
/* jshint -W097 */ // jshint strict:false
/*jslint node: true */
'use strict';

var utils = require(__dirname + '/lib/utils'); // Get common adapter utils
var adapter = utils.Adapter('telegram');
var _ = require(__dirname + '/lib/words.js');
var TelegramBot = require('node-telegram-bot-api');
var fs = require('fs');
var LE = require(utils.controllerDir + '/lib/letsencrypt.js');
var https = require('https');
var path = require('path');

var bot;
var users = {};
var systemLang = 'en';
var reconnectTimer = null;
var lastMessageTime = 0;
var lastMessageText = '';
<<<<<<< HEAD
var callbackQueryId = {};
=======
var callbackQueryId = 0;
var tools = require(utils.controllerDir + '/lib/tools');
var configFile = tools.getConfigFileName();
var tmp = configFile.split(/[\\\/]+/);
tmp.pop();
tmp.pop();
var tmpDir = tmp.join('/') + '/iobroker-data/tmp';
var tmpDirName = tmpDir + '/' + adapter.namespace.replace('.', '_');
>>>>>>> b9617f39

var server = {
    app: null,
    server: null,
    settings: adapter.config
};

adapter.on('message', function (obj) {
    if (obj) processMessage(obj);
    processMessages();
});

adapter.on('ready', function () {
    adapter.config.server = adapter.config.server === 'true';

    if (!fs.existsSync(tmpDir)) fs.mkdirSync(tmpDir);

    if (adapter.config.server) {
        adapter.config.port = parseInt(adapter.config.port, 10);

        // Load certificates
        adapter.getCertificates(function (err, certificates, leConfig) {
            adapter.config.certificates = certificates;
            adapter.config.leConfig = leConfig;
            adapter.config.secure = true;

            server.server = LE.createServer(handleWebHook, adapter.config, adapter.config.certificates, adapter.config.leConfig, adapter.log);
            if (server.server) {
                server.server.__server = server;
                adapter.getPort(adapter.config.port, function (port) {
                    if (parseInt(port, 10) !== adapter.config.port && !adapter.config.findNextPort) {
                        adapter.log.error('port ' + adapter.config.port + ' already in use');
                        process.exit(1);
                    }
                    server.server.listen(port, (!adapter.config.bind || adapter.config.bind === '0.0.0.0') ? undefined : adapter.config.bind || undefined);
                    adapter.log.info('https server listening on port ' + port);
                    main();
                });
            }
        });
    } else {
        main();
    }
});

adapter.on('unload', function () {
    if (reconnectTimer) clearInterval(reconnectTimer);

    if (adapter && adapter.config) {
        if (adapter.config.restarting !== '') {
            // default text
            if (adapter.config.restarting === '_' || adapter.config.restarting === null || adapter.config.restarting === undefined) {
                sendMessage(adapter.config.rememberUsers ? _('Restarting...') : _('Restarting... Reauthenticate!'));
            } else {
                sendMessage(adapter.config.restarting);
            }
        }
        try {
            if (server.server) {
                server.server.close();
            }
        } catch (e) {
            console.error('Cannot close server: ' + e);
        }
    }
    if (adapter && adapter.setState) adapter.setState('info.connection', false, true);
});

// is called if a subscribed state changes
adapter.on('stateChange', function (id, state) {
    if (state && !state.ack && id.indexOf('communicate.response') !== -1) {
        // Send to someone this message
        sendMessage(state.val);
    }
});

var actions = [
    'typing', 'upload_photo', 'upload_video', 'record_video', 'record_audio', 'upload_document', 'find_location'
];

function handleWebHook(req, res) {
    if (req.method === 'POST' && req.url === '/' + adapter.config.token) {
        //
        //{
        //    "update_id":10000,
        //    "message":{
        //       "date":1441645532,
        //       "chat":{
        //           "last_name":"Test Lastname",
        //           "id":1111111,
        //           "first_name":"Test",
        //           "username":"Test"
        //       },
        //       "message_id":1365,
        //       "from": {
        //           "last_name":"Test Lastname",
        //           "id":1111111,
        //           "first_name":"Test",
        //           "username":"Test"
        //       },
        //       "text":"/start"
        //    }
        //}
        var body = '';
        req.on('data', function (data) {
            body += data;
            if (body.length > 100000) {
                res.writeHead(413, 'Request Entity Too Large', {
                    'Content-Type': 'text/html'
                });
                res.end('<!doctype html><html><head><title>413</title></head><body>413: Request Entity Too Large</body></html>');
            }
        });
        req.on('end', function () {
            try {
                var msg = JSON.parse(body);
            } catch (e) {
                adapter.log.error('Cannot parse webhook response!: ' + e);
                return;
            }
            res.end('OK');
            bot.processUpdate(msg);
        });
    } else {
        res.writeHead(404, 'Resource Not Found', {
            'Content-Type': 'text/html'
        });
        res.end('<!doctype html><html><head><title>404</title></head><body>404: Resource Not Found</body></html>');
    }
}

function saveSendRequest(msg) {
    adapter.log.debug('Request: ' + JSON.stringify(msg));
    adapter.setState('communicate.botSendMessageId', msg.message_id, function (err) {
        if (err) adapter.log.error(err);
    });
    adapter.setState('communicate.botSendChatId', msg.chat.id, function (err) {
        if (err) adapter.log.error(err);
    });
}

function _sendMessageHelper(dest, name, text, options) {
    var count = 0;
	if (options.chatId !== undefined && options.user === undefined) {
		options.user = users[options.chatId];
	}	
    if (options && options.latitude !== undefined) {
        adapter.log.debug('Send location to "' + name + '": ' + text);
        if (bot) {
            bot.sendLocation(dest, parseFloat(options.latitude), parseFloat(options.longitude), options)
            .then(function (response) {
                saveSendRequest(response);
            })
            .then(function () {
                adapter.log.debug('Location sent');
                options = null;
                count++;
            })
            .catch(function (error) {
                if (options.chatId) {
                    adapter.log.error('Cannot send location [chatId - ' + options.chatId + ']: ' + error);
                } else {
                    adapter.log.error('Cannot send location [user - ' + options.user + ']: ' + error);
                }
                options = null;
            });
        }
    } else if (actions.indexOf(text) !== -1) {
        adapter.log.debug('Send action to "' + name + '": ' + text);
        if (bot) {
            bot.sendChatAction(dest, text)
            .then(function (response) {
                saveSendRequest(response);
            })
            .then(function () {
                adapter.log.debug('Action sent');
                options = null;
                count++;
            })
            .catch(function (error) {
                if (options.chatId) {
                    adapter.log.error('Cannot send action [chatId - ' + options.chatId + ']: ' + error);
                } else {
                    adapter.log.error('Cannot send action [user - ' + options.user + ']: ' + error);
                }
                options = null;
            });
        }
    } else if (text && ((typeof text === 'string' && text.match(/\.webp$/i) && fs.existsSync(text)) || (options && options.type === 'sticker'))) {
        if (typeof text === 'string') {
            adapter.log.debug('Send sticker to "' + name + '": ' + text);
        } else {
            adapter.log.debug('Send sticker to "' + name + '": ' + text.length + ' bytes');
        }
        if (bot) {
            bot.sendSticker(dest, text, options)
            .then(function (response) {
                saveSendRequest(response);
            })
            .then(function () {
                options = null;
                adapter.log.debug('Sticker sent');
                count++;
            })
            .catch(function (error) {
                if (options.chatId) {
                    adapter.log.error('Cannot send sticker [chatId - ' + options.chatId + ']: ' + error);
                } else {
                    adapter.log.error('Cannot send sticker [user - ' + options.user + ']: ' + error);
                }
                options = null;
            });
        }
    } else if (text && ((typeof text === 'string' && text.match(/\.(mp4|gif)$/i) && fs.existsSync(text)) || (options && options.type === 'video'))) {
        if (typeof text === 'string') {
            adapter.log.debug('Send video to "' + name + '": ' + text);
        } else {
            adapter.log.debug('Send video to "' + name + '": ' + text.length + ' bytes');
        }
        if (bot) {
            bot.sendVideo(dest, text, options)
            .then(function (response) {
                saveSendRequest(response);
            })
            .then(function () {
                adapter.log.debug('Video sent');
                options = null;
                count++;
            })
            .catch(function (error) {
                if (options.chatId) {
                    adapter.log.error('Cannot send video [chatId - ' + options.chatId + ']: ' + error);
                } else {
                    adapter.log.error('Cannot send video [user - ' + options.user + ']: ' + error);
                }
                options = null;
            });
        }
    } else if (text && ((typeof text === 'string' && text.match(/\.(txt|doc|docx|csv)$/i) && fs.existsSync(text)) || (options && options.type === 'document'))) {
        if (typeof text === 'string') {
            adapter.log.debug('Send document to "' + name + '": ' + text);
        } else {
            adapter.log.debug('Send document to "' + name + '": ' + text.length + ' bytes');
        }
        if (bot) {
            bot.sendDocument(dest, text, options)
            .then(function (response) {
                saveSendRequest(response);
            })
            .then(function () {
                adapter.log.debug('Document sent');
                options = null;
                count++;
            })
            .catch(function (error) {
                if (options.chatId) {
                    adapter.log.error('Cannot send document [chatId - ' + options.chatId + ']: ' + error);
                } else {
                    adapter.log.error('Cannot send document [user - ' + options.user + ']: ' + error);
                }
                options = null;
            });
        }
    } else if (text && ((typeof text === 'string' && text.match(/\.(wav|mp3|ogg)$/i) && fs.existsSync(text)) || (options && options.type === 'audio'))) {
        if (typeof text === 'string') {
            adapter.log.debug('Send audio to "' + name + '": ' + text);
        } else {
            adapter.log.debug('Send audio to "' + name + '": ' + text.length + ' bytes');
        }
        if (bot) {
            bot.sendAudio(dest, text, options)
            .then(function (response) {
                saveSendRequest(response);
            })
            .then(function () {
                adapter.log.debug('Audio sent');
                options = null;
                count++;
            })
            .catch(function (error) {
                if (options.chatId) {
                    adapter.log.error('Cannot send audio [chatId - ' + options.chatId + ']: ' + error);
                } else {
                    adapter.log.error('Cannot send audio [user - ' + options.user + ']: ' + error);
                }
                options = null;
            });
        }
    } else if (text && ((typeof text === 'string' && text.match(/\.(jpg|png|jpeg|bmp)$/i) && (fs.existsSync(text) || text.match(/^(https|http)/i))) || (options && options.type === 'photo'))) {
        if (typeof text === 'string') {
            adapter.log.debug('Send photo to "' + name + '": ' + text);
        } else {
            adapter.log.debug('Send photo to "' + name + '": ' + text.length + ' bytes');
        }
        if (bot) {
            bot.sendPhoto(dest, text, options)
            .then(function (response) {
                saveSendRequest(response);
            })
            .then(function () {
                adapter.log.debug('Photo sent');
                options = null;
                count++;
            })
            .catch(function (error) {
                if (options.chatId) {
                    adapter.log.error('Cannot send photo [chatId - ' + options.chatId + ']: ' + error);
                } else {
                    adapter.log.error('Cannot send photo [user - ' + options.user + ']: ' + error);
                }
                options = null;
            });
        }
    } else if (options && options.answerCallbackQuery !== undefined) {
        adapter.log.debug('Send answerCallbackQuery to "' + name + '"');
        if (options.answerCallbackQuery.showAlert === undefined) {
            options.answerCallbackQuery.showAlert = false;
        }
        if (bot) {
<<<<<<< HEAD
            bot.answerCallbackQuery(callbackQueryId[options.user],options.answerCallbackQuery.text,options.answerCallbackQuery.showAlert)
            .then(function (response) {
                saveSendRequest(response);
            })
            .then(function () {
=======
            bot.answerCallbackQuery(callbackQueryId, options.answerCallbackQuery.text, options.answerCallbackQuery.showAlert).then(function () {
>>>>>>> b9617f39
                options = null;
                count++;
            })
            .catch(function (error) {
                if (options.chatId) {
                    adapter.log.error('Cannot send answerCallbackQuery [chatId - ' + options.chatId + ']: ' + error);
                } else {
                    adapter.log.error('Cannot send answerCallbackQuery [user - ' + options.user + ']: ' + error);
                }
                options = null;
            });
        }
    } else if (options && options.editMessageReplyMarkup !== undefined) {
        adapter.log.debug('Send editMessageReplyMarkup to "' + name + '"');
        if (bot) {
            bot.editMessageReplyMarkup(options.editMessageReplyMarkup.reply_markup, options.editMessageReplyMarkup.options)
            .then(function (response) {
                saveSendRequest(response);
            })
            .then(function () {
                options = null;
                count++;
            })
            .catch(function (error) {
                if (options.chatId) {
                    adapter.log.error('Cannot send editMessageReplyMarkup [chatId - ' + options.chatId + ']: ' + error);
                } else {
                    adapter.log.error('Cannot send editMessageReplyMarkup [user - ' + options.user + ']: ' + error);
                }
                options = null;
            });
        }
    } else if (options && options.editMessageText !== undefined) {
        adapter.log.debug('Send editMessageText to "' + name + '"');
        if (bot) {
            bot.editMessageText(text, options.editMessageText.options)
            .then(function (response) {
                saveSendRequest(response);
            })
            .then(function () {
                options = null;
                count++;
            })
            .catch(function (error) {
                if (options.chatId) {
                    adapter.log.error('Cannot send editMessageText [chatId - ' + options.chatId + ']: ' + error);
                } else {
                    adapter.log.error('Cannot send editMessageText [user - ' + options.user + ']: ' + error);
                }
                options = null;
            });
        }
    } else if (options && options.deleteMessage !== undefined) {
        adapter.log.debug('Send deleteMessage to "' + name + '"');
        if (bot) {
            bot.deleteMessage(options.deleteMessage.options.chat_id, options.deleteMessage.options.message_id)
            .then(function (response) {
                saveSendRequest(response);
            })
            .then(function () {
                options = null;
                count++;
            })
            .catch(function (error) {
                if (options.chatId) {
                    adapter.log.error('Cannot send deleteMessage [chatId - ' + options.chatId + ']: ' + error);
                } else {
                    adapter.log.error('Cannot send deleteMessage [user - ' + options.user + ']: ' + error);
                }
                options = null;
            });
        }
    } else {
        adapter.log.debug('Send message to "' + name + '": ' + text);
        if (bot) {
            bot.sendMessage(dest, text || '', options)
            .then(function (response) {
                saveSendRequest(response);
            })
            .then(function () {
                adapter.log.debug('Message sent');
                options = null;
                count++;
            })
            .catch(function (error) {
                if (options.chatId) {
                    adapter.log.error('Cannot send message [chatId - ' + options.chatId + ']: ' + error);
                } else {
                    adapter.log.error('Cannot send message [user - ' + options.user + ']: ' + error);
                }
                options = null;
            });
        }
    }

    return count;
}

function sendMessage(text, user, chatId, options) {
    if (!text && (typeof options !== 'object')) {
        if (!text && text !== 0 && (!options || !options.latitude)) {
            adapter.log.warn('Invalid text: null');
            return;
        }
    }

    if (options) {
        if (options.chatId !== undefined) delete options.chatId;
        if (options.text !== undefined) delete options.text;
        if (options.user !== undefined) delete options.user;
    }

    // convert
    if (text !== undefined && text !== null && typeof text !== 'object') {
        text = text.toString();
    }

    if (chatId) {
        return _sendMessageHelper(chatId, 'chat', text, options);
    }

    var count = 0;
    var u;

    if (user) {
        for (u in users) {
            if (users[u] === user) {
                count += _sendMessageHelper(u, user, text, options);
                break;
            }
        }
        return count;
    }

    var m = typeof text === 'string' ? text.match(/^@(.+?)\b/) : null;
    if (m) {
        text = text.replace('@' + m[1], '').trim().replace(/\s\s/g, ' ');
        for (u in users) {
            var re = new RegExp(m[1], 'i');
            if (users[u].match(re)) {
                count += _sendMessageHelper(u, m[1], text, options);
                break;
            }
        }
    } else {
        // Send to all users
        for (u in users) {
            count += _sendMessageHelper(u, users[u], text, options);
        }
    }
    return count;
}

function saveFile(file_id, fileName, callback) {
    bot.getFileLink(file_id).then(function (url) {
        adapter.log.debug('Received message: ' + url);
        https.get(url, function (res) {
            if (res.statusCode === 200) {
                var buf = [];
                res.on('data', function (data) {
                    buf.push(data);
                });
                res.on('end', function () {
                    fs.writeFile(tmpDirName + fileName, Buffer.concat(buf), function (err) {
                        if (err) throw err;
                        callback({
                            info: 'It\'s saved! : ' + tmpDirName + fileName,
                            path: tmpDirName + fileName
                        })
                    });
                });
                res.on('error', function (err) {
                    callback({
                        error: 'Error : ' + err
                    })
                });
            } else {
                callback({
                    error: 'Error : statusCode !== 200'
                });
            }
        });
    }, function (err) {
        callback({
            error: 'Error bot.getFileLink : ' + err
        });
    });
}

function getMessage(msg) {
    var date = new Date().toISOString().replace(/T/, '_').replace(/\..+/, '').replace(/:/g, '-')
    adapter.log.debug('Received message: ' + JSON.stringify(msg));

    if (!fs.existsSync(tmpDirName)) fs.mkdirSync(tmpDirName);
    if (msg.voice) {
        if (!fs.existsSync(tmpDirName + '/voice')) fs.mkdirSync(tmpDirName + '/voice');
        saveFile(msg.voice.file_id, adapter.config.saveFiles  ? '/voice/' + date + '.ogg' : '/voice/temp.ogg', function (res) {
            if (!res.error) {
                adapter.log.info(res.info);
                adapter.setState('communicate.pathFile', res.path, function (err) {
                    if (err) adapter.log.error(err);
                });
            } else {
                adapter.log.debug(res.error);
            }
        })
    } else if (adapter.config.saveFiles && msg.photo) {
        if (!fs.existsSync(tmpDirName + '/photo')) fs.mkdirSync(tmpDirName + '/photo');
        saveFile(msg.photo[3].file_id, '/photo/' + date + '.jpg', function (res) {
            if (!res.error) {
                adapter.log.info(res.info);
                adapter.setState('communicate.pathFile', res.path, function (err) {
                    if (err) adapter.log.error(err);
                });
            } else {
                adapter.log.debug(res.error);
            }
        })

    } else if (adapter.config.saveFiles && msg.video) {
        if (!fs.existsSync(tmpDirName + '/video')) fs.mkdirSync(tmpDirName + '/video');
        saveFile(msg.video.file_id, '/video/' + date + '.mp4', function (res) {
            if (!res.error) {
                adapter.log.info(res.info);
                adapter.setState('communicate.pathFile', res.path, function (err) {
                    if (err) adapter.log.error(err);
                });
            } else {
                adapter.log.debug(res.error);
            }
        })
    } else if (adapter.config.saveFiles && msg.audio) {
        if (!fs.existsSync(tmpDirName + '/audio')) fs.mkdirSync(tmpDirName + '/audio');
        saveFile(msg.audio.file_id, '/audio/' + date + '.mp3', function (res) {
            if (!res.error) {
                adapter.log.info(res.info);
                adapter.setState('communicate.pathFile', res.path, function (err) {
                    if (err) adapter.log.error(err);
                });
            } else {
                adapter.log.debug(res.error);
            }
        })
    } else if (adapter.config.saveFiles && msg.document) {
        if (!fs.existsSync(tmpDirName + '/document')) fs.mkdirSync(tmpDirName + '/document');
        saveFile(msg.document.file_id, '/document/' + msg.document.file_name, function (res) {
            if (!res.error) {
                adapter.log.info(res.info);
                adapter.setState('communicate.pathFile', res.path, function (err) {
                    if (err) adapter.log.error(err);
                });
            } else {
                adapter.log.debug(res.error);
            }
        })
    }
}

function processMessage(obj) {
    if (!obj || !obj.command) return;
    // Ignore own answers
    if (obj.message && obj.message.response) return;

    // filter out double messages
    var json = JSON.stringify(obj);
    if (lastMessageTime && lastMessageText === JSON.stringify(obj) && new Date().getTime() - lastMessageTime < 1200) {
        adapter.log.debug('Filter out double message [first was for ' + (new Date().getTime() - lastMessageTime) + 'ms]: ' + json);
        return;
    }

    lastMessageTime = new Date().getTime();
    lastMessageText = json;

    switch (obj.command) {
        case 'send':
            {
                if (obj.message) {
                    var count;
                    if (typeof obj.message === 'object') {
                        count = sendMessage(obj.message.text, obj.message.user, obj.message.chatId, obj.message);
                    } else {
                        count = sendMessage(obj.message);
                    }
                    if (obj.callback) adapter.sendTo(obj.from, obj.command, count, obj.callback);
                }
            }
    }
}

function processMessages() {
    adapter.getMessage(function (err, obj) {
        if (obj) {
            processMessage(obj.command, obj.message);
            processMessages();
        }
    });
}

function decrypt(key, value) {
    var result = '';
    for (var i = 0; i < value.length; ++i) {
        result += String.fromCharCode(key[i % key.length].charCodeAt(0) ^ value.charCodeAt(i));
    }
    return result;
}

function storeUser(id, name) {
    if (users[id] !== name) {
        for (var u in users) {
            if (users[u] === name) {
                delete users[u];
            }
        }
        users[id] = name;

        if (adapter.config.rememberUsers) {
            adapter.setState('communicate.users', JSON.stringify(users));
        }
    }
}

function processTelegramText(msg) {
    var now = new Date().getTime();

    // ignore all messages older than 30 seconds
    if (now - msg.date * 1000 > 30000) {
        adapter.log.warn('Message from ' + msg.from.name + ' ignored, becasue too old: ' + msg.text);
        bot.sendMessage(msg.from.id, _('Message ignored: ', systemLang) + msg.text);
        return;
    }

    // sometimes telegram sends messages like "message@user_name"
    var pos = msg.text.lastIndexOf('@');
    if (pos !== -1) msg.text = msg.text.substring(0, pos);

    if (msg.text === '/password') {
        bot.sendMessage(msg.from.id, _('Please enter password in form "/password phrase"', systemLang));
        return;
    }

    if (adapter.config.password) {
        // if user sent password
        var m = msg.text.match(/^\/password (.+)$/);
        if (!m) m = msg.text.match(/^\/p (.+)$/);

        if (m) {
            if (adapter.config.password === m[1]) {
                storeUser(msg.from.id, msg.from.first_name);
                bot.sendMessage(msg.from.id, _('Welcome ', systemLang) + msg.from.first_name);
                return;
            } else {
                adapter.log.warn('Got invalid password from ' + msg.from.first_name + ': ' + m[1]);
                bot.sendMessage(msg.from.id, _('Invalid password', systemLang));
                if (users[msg.from.id]) delete users[msg.from.id];
            }
        }
    }

    // todo support commands: instances, running, restart
    if (adapter.config.password && !users[msg.from.id]) {
        bot.sendMessage(msg.from.id, _('Please enter password in form "/password phrase"', systemLang));
        return;
    }

    storeUser(msg.from.id, msg.from.first_name);

    // Check set state
    m = msg.text.match(/^\/state (.+) (.+)$/);
    if (m) {
        var id1 = m[1];
        var val1 = m[2];
        // clear by timeout id
        var memoryLeak1 = setTimeout(function () {
            msg = null;
            memoryLeak1 = null;
            id1 = null;
            val1 = null;
        }, 1000);

        adapter.getForeignState(id1, function (err, state) {
            if (memoryLeak1) {
                clearTimeout(memoryLeak1);
                memoryLeak1 = null;
                m = null;
            }
            if (msg) {
                if (err) bot.sendMessage(msg.from.id, err);
                if (state) {
                    adapter.setForeignState(id1, val1, function (err) {
                        if (msg) {
                            if (err) {
                                bot.sendMessage(msg.from.id, err);
                            } else {
                                bot.sendMessage(msg.from.id, _('Done', systemLang));
                            }
                        }
                    });
                } else {
                    bot.sendMessage(msg.from.id, _('ID "%s" not found.', systemLang).replace('%s', id1));
                }
            }
        });
    }

    // Check get state
    m = msg.text.match(/^\/state (.+)$/);
    if (m) {
        var id2 = m[1];
        // clear by timeout id
        var memoryLeak2 = setTimeout(function () {
            id2 = null;
            msg = null;
            memoryLeak2 = null;
        }, 1000);
        adapter.getForeignState(id2, function (err, state) {
            if (memoryLeak2) {
                clearTimeout(memoryLeak2);
                memoryLeak2 = null;
                m = null;
            }
            if (msg) {
                if (err) bot.sendMessage(msg.from.id, err);
                if (state) {
                    bot.sendMessage(msg.from.id, state.val.toString());
                } else {
                    bot.sendMessage(msg.from.id, _('ID "%s" not found.', systemLang).replace('%s', id1));
                }
            }
        });
        return;
    }

    adapter.log.debug('Got message from ' + msg.from.first_name + ': ' + msg.text);

    // Send to text2command
    if (adapter.config.text2command) {
        adapter.sendTo(adapter.config.text2command, 'send', {
            text: msg.text.replace(/\//g, '#').replace(/_/g, ' '),
            id: msg.chat.id,
            user: msg.from.first_name
        }, function (response) {
            if (response && response.response) {
                adapter.log.debug('Send response: ' + response.response);
                bot.sendMessage(response.id, response.response);
            }
        });
    }
    adapter.setState('communicate.requestChatId', msg.chat.id, function (err) {
        if (err) adapter.log.error(err);
    });
    adapter.setState('communicate.requestMessageId', msg.message_id, function (err) {
        if (err) adapter.log.error(err);
    });
    adapter.setState('communicate.requestUserId', msg.user ? msg.user.id : '', function (err) {
        if (err) adapter.log.error(err);
    });
    adapter.setState('communicate.request', '[' + msg.from.first_name + ']' + msg.text, function (err) {
        if (err) adapter.log.error(err);
    });
}

function connect() {
    if (bot) {
        if (!adapter.config.server) {
            try {
                if (bot.isPolling())
                    adapter.log.debug('bot polling OK');
                else {
                    adapter.log.debug('bot restarting...');
                    bot.stopPolling().then(
                        function (response) {
                            adapter.log.debug('Start Polling');
                            bot.startPolling();
                        },
                        function (error) {
                            adapter.log.error('Error stop polling: ' + error);
                        }
                    );
                }
            } catch (e) {

            }
        }
        // Check connection
        bot.getMe().then(function (data) {
            adapter.log.info('getMe (reconnect): ' + JSON.stringify(data));
            adapter.setState('info.connection', true, true);
        });
    } else {
        if (adapter.config.server) {
            // Setup server way
            bot = new TelegramBot(adapter.config.token, {
                polling: false,
                filepath: true
            });
            if (adapter.config.url[adapter.config.url.length - 1] === '/') {
                adapter.config.url = adapter.config.url.substring(0, adapter.config.url.length - 1);
            }
            bot.setWebHook(adapter.config.url + '/' + adapter.config.token);
        } else {
            // Setup polling way
            bot = new TelegramBot(adapter.config.token, {
                polling: true,
                filepath: true
            });
            bot.setWebHook('');
        }

        // Check connection
        bot.getMe().then(function (data) {
            adapter.log.info('getMe: ' + JSON.stringify(data));
            adapter.setState('info.connection', true, true);

            if (adapter.config.restarted !== '') {
                // default text
                if (adapter.config.restarted === '_' || adapter.config.restarted === null || adapter.config.restarted === undefined) {
                    sendMessage(_('Started!'));
                } else {
                    sendMessage(adapter.config.restarted);
                }
            }
        });

        // Matches /echo [whatever]
        bot.onText(/(.+)/, processTelegramText);
<<<<<<< HEAD
        bot.on('message', function (msg) {
          adapter.log.debug('Received message: ' + JSON.stringify(msg));
			if (adapter.config.storeRawRequest) {
				adapter.setState('communicate.requestRaw', JSON.stringify(msg), function (err) {
					if (err) adapter.log.error(err);
				});
			}
        });
=======
        bot.on('message', getMessage);
>>>>>>> b9617f39
        // callback InlineKeyboardButton
        bot.on('callback_query', function (msg) {
            // write received answer into variable
            adapter.log.debug('callback_query: ' + JSON.stringify(msg));
            callbackQueryId[msg.from.id] = msg.id;
            adapter.setState('communicate.requestMessageId', msg.message.message_id, function (err) {
                if (err) adapter.log.error(err);
            });
            adapter.setState('communicate.request', '[' + msg.from.first_name + ']' + msg.data, function (err) {
                if (err) adapter.log.error(err);
<<<<<<< HEAD
            });		
=======
            });
>>>>>>> b9617f39
        });
        bot.on('polling_error', function (error) {
            adapter.log.error('polling_error:' + error.code + ', ' + error.message); // => 'EFATAL'
        });
        bot.on('webhook_error', function (error) {
            adapter.log.error('webhook_error:' + error.code + ', ' + error.message); // => 'EPARSE'
            adapter.log.debug('bot restarting...');
            bot.stopPolling().then(
                function (response) {
                    adapter.log.debug('Start Polling');
                    bot.startPolling();
                },
                function (error) {
                    adapter.log.error('Error stop polling: ' + error);
                }
            );
        });
    }
}

function main() {
    if (!adapter.config.token) {
        adapter.log.error('Token is not set!');
        return;
    }

    adapter.subscribeStates('communicate.request');
    adapter.subscribeStates('communicate.response');

    // clear states
    adapter.setState('communicate.request', '', true);
    adapter.setState('communicate.response', '', true);
    adapter.setState('communicate.pathFile', '', true);

    adapter.config.password = decrypt('Zgfr56gFe87jJON', adapter.config.password || '');

    if (adapter.config.rememberUsers) {
        adapter.getState('communicate.users', function (err, state) {
            if (err) adapter.log.error(err);
            if (state && state.val) {
                try {
                    users = JSON.parse(state.val);
                } catch (err) {
                    if (err) adapter.log.error(err);
                    adapter.log.error('Cannot parse stored user IDs!');
                }
            }
        });
    }

    adapter.config.users = adapter.config.users || '';
    adapter.config.users = adapter.config.users.split(',');
    adapter.config.rememberUsers = adapter.config.rememberUsers === 'true' || adapter.config.rememberUsers === true;

    for (var u = adapter.config.users.length - 1; u >= 0; u--) {
        adapter.config.users[u] = adapter.config.users[u].trim().toLowerCase();
        if (!adapter.config.users[u]) adapter.config.users.splice(u, 1);
    }

    adapter.getForeignObject('system.config', function (err, obj) {
        if (err) adapter.log.error(err);
        if (obj) {
            systemLang = obj.common.language || 'en';
        }
    });

    // init polling every hour
    reconnectTimer = setInterval(connect, 3600000);
    connect();
}<|MERGE_RESOLUTION|>--- conflicted
+++ resolved
@@ -26,10 +26,7 @@
 var reconnectTimer = null;
 var lastMessageTime = 0;
 var lastMessageText = '';
-<<<<<<< HEAD
 var callbackQueryId = {};
-=======
-var callbackQueryId = 0;
 var tools = require(utils.controllerDir + '/lib/tools');
 var configFile = tools.getConfigFileName();
 var tmp = configFile.split(/[\\\/]+/);
@@ -37,7 +34,6 @@
 tmp.pop();
 var tmpDir = tmp.join('/') + '/iobroker-data/tmp';
 var tmpDirName = tmpDir + '/' + adapter.namespace.replace('.', '_');
->>>>>>> b9617f39
 
 var server = {
     app: null,
@@ -357,15 +353,11 @@
             options.answerCallbackQuery.showAlert = false;
         }
         if (bot) {
-<<<<<<< HEAD
             bot.answerCallbackQuery(callbackQueryId[options.user],options.answerCallbackQuery.text,options.answerCallbackQuery.showAlert)
             .then(function (response) {
                 saveSendRequest(response);
             })
             .then(function () {
-=======
-            bot.answerCallbackQuery(callbackQueryId, options.answerCallbackQuery.text, options.answerCallbackQuery.showAlert).then(function () {
->>>>>>> b9617f39
                 options = null;
                 count++;
             })
@@ -891,18 +883,14 @@
 
         // Matches /echo [whatever]
         bot.onText(/(.+)/, processTelegramText);
-<<<<<<< HEAD
         bot.on('message', function (msg) {
-          adapter.log.debug('Received message: ' + JSON.stringify(msg));
-			if (adapter.config.storeRawRequest) {
-				adapter.setState('communicate.requestRaw', JSON.stringify(msg), function (err) {
-					if (err) adapter.log.error(err);
-				});
-			}
-        });
-=======
-        bot.on('message', getMessage);
->>>>>>> b9617f39
+            if (adapter.config.storeRawRequest) {
+                    adapter.setState('communicate.requestRaw', JSON.stringify(msg), function (err) {
+                    if (err) adapter.log.error(err);
+                });
+            }
+            getMessage(msg);
+        });
         // callback InlineKeyboardButton
         bot.on('callback_query', function (msg) {
             // write received answer into variable
@@ -913,11 +901,7 @@
             });
             adapter.setState('communicate.request', '[' + msg.from.first_name + ']' + msg.data, function (err) {
                 if (err) adapter.log.error(err);
-<<<<<<< HEAD
-            });		
-=======
-            });
->>>>>>> b9617f39
+            });
         });
         bot.on('polling_error', function (error) {
             adapter.log.error('polling_error:' + error.code + ', ' + error.message); // => 'EFATAL'
