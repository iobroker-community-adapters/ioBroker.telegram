/**
 *
 *      ioBroker telegram Adapter
 *
 *      Copyright (c) 2016-2021 bluefox <dogafox@gmail.com>
 *
 *      MIT License
 *
 */

/* jshint -W097 */
/* jshint strict: false */
/* jslint node: true */
'use strict';

// https://github.com/yagop/node-telegram-bot-api/issues/319 (because of bluebird)
process.env.NTBA_FIX_319 = 1;

const TelegramBot = require('node-telegram-bot-api');
const utils       = require('@iobroker/adapter-core'); // Get common adapter utils
const adapterName = require('./package.json').name.split('.').pop();
const _           = require('./lib/words.js');
const fs          = require('fs');
const LE          = require(utils.controllerDir + '/lib/letsencrypt.js');
const https       = require('https');
const socks       = require('socksv5');

let bot;
let request;
let users = {};
let systemLang = 'en';
let reconnectTimer = null;
let pollConnectionStatus = null;
let isConnected = null;
let lastMessageTime = 0;
let lastMessageText = '';
const enums = {};

const commands = {};
const callbackQueryId = {};
const tools = require(utils.controllerDir + '/lib/tools');
const configFile = tools.getConfigFileName();
const tmp = configFile.split(/[\\\/]+/);
tmp.pop();
tmp.pop();
const tmpDir = tmp.join('/') + '/iobroker-data/tmp';
const mediagroupExport = {};
let tmpDirName;

const server = {
    app: null,
    server: null,
    settings: null
};

let adapter;

const systemLang2Callme = {
    en: 'en-GB-Standard-A',
    de: 'de-DE-Standard-A',
    ru: 'ru-RU-Standard-A',
    pt: 'pt-BR-Standard-A',
    nl: 'nl-NL-Standard-A',
    fr: 'fr-FR-Standard-A',
    it: 'it-IT-Standard-A',
    es: 'es-ES-Standard-A',
    pl: 'pl-PL-Standard-A',
    'zh-cn': 'en-GB-Standard-A'
};

function startAdapter(options) {
    options = options || {};
    Object.assign(options, {name: adapterName});

    adapter = new utils.Adapter(options);

    adapter.on('message', obj => {
        if (obj) {
            if (obj.command === 'adminuser') {
                let adminUserData;
                adapter.getState('communicate.users', (err, state) => {
                    err && adapter.log.error(err);
                    if (state && state.val) {
                        try {
                            adminUserData = JSON.parse(state.val);
                            adapter.sendTo(obj.from, obj.command, adminUserData, obj.callback);
                        } catch (err) {
                            err && adapter.log.error(err);
                            adapter.log.error('Cannot parse stored user IDs!');
                        }
                    }
                });
            } else if (obj.command.indexOf('delUser') !== -1) {
                const userID = obj.command.split(' ')[1];
                let userObj = {};
                adapter.getState('communicate.users', (err, state) => {
                    err && adapter.log.error(err);
                    if (state && state.val) {
                        try {
                            userObj = JSON.parse(state.val);
                            delete userObj[userID];
                            adapter.setState('communicate.users', JSON.stringify(userObj), err => {
                                if (!err) {
                                    adapter.sendTo(obj.from, obj.command, userID, obj.callback);
                                    updateUsers();
                                    adapter.log.warn('User ' + userID + ' has been deleted!!');
                                }
                            });
                        } catch (err) {
                            err && adapter.log.error(err);
                            adapter.log.error('Cannot delete user ' + userID + '!');
                        }
                    }
                });
            } else if (obj.command === 'delAllUser') {
                try {
                    adapter.setState('communicate.users', '', err => {
                        if (!err) {
                            adapter.sendTo(obj.from, obj.command, true, obj.callback);
                            updateUsers();
                            adapter.log.warn('List of saved users has been wiped. Every User has to reauthenticate with the new password!');
                        }
                    });
                } catch (err) {
                    err && adapter.log.error(err);
                    adapter.log.error('Cannot wipe list of saved users!');
                }
            } else {
                processMessage(obj);
            }
        }
    });

    adapter.on('ready', () => {
        adapter.config.server = adapter.config.server === 'true';

        !fs.existsSync(tmpDir) && fs.mkdirSync(tmpDir);

        adapter._questions = [];
        adapter.garbageCollectorinterval = setInterval(() => {
            const now = Date.now();
            Object.keys(callbackQueryId).forEach(id => {
                if (now - callbackQueryId[id].ts > 120000) {
                    delete callbackQueryId[id];
                }
            });
        }, 10000);

        if (adapter.config.server) {
            adapter.config.port = parseInt(adapter.config.port, 10);

            // Load certificates
            adapter.getCertificates(async (err, certificates, leConfig) => {
                adapter.config.certificates = certificates;
                adapter.config.leConfig = leConfig;
                adapter.config.secure = true;

                try {
                    if (typeof LE.createServerAsync === 'function') {
                        server.server = await LE.createServerAsync(handleWebHook, adapter.config, adapter.config.certificates, adapter.config.leConfig, adapter.log, adapter);
                    } else {
                        server.server = LE.createServer(handleWebHook, adapter.config, adapter.config.certificates, adapter.config.leConfig, adapter.log);
                    }
                } catch (err) {
                    adapter.log.error(`Cannot create webserver: ${err}`);
                    adapter.terminate ? adapter.terminate(utils.EXIT_CODES.ADAPTER_REQUESTED_TERMINATION) : process.exit(utils.EXIT_CODES.ADAPTER_REQUESTED_TERMINATION);
                    return;
                }
                if (server.server) {
                    server.server.__server = server;

                    let serverListening = false;
                    let serverPort = adapter.config.port;
                    server.server.on('error', e => {
                        if (e.toString().includes('EACCES') && serverPort <= 1024) {
                            adapter.log.error(`node.js process has no rights to start server on the port ${serverPort}.\n` +
                                `Do you know that on linux you need special permissions for ports under 1024?\n` +
                                `You can call in shell following scrip to allow it for node.js: "iobroker fix"`
                            );
                        } else {
                            adapter.log.error(`Cannot start server on ${settings.bind || '0.0.0.0'}:${serverPort}: ${e}`);
                        }
                        if (!serverListening) {
                            adapter.terminate ? adapter.terminate(utils.EXIT_CODES.ADAPTER_REQUESTED_TERMINATION) : process.exit(utils.EXIT_CODES.ADAPTER_REQUESTED_TERMINATION);
                        }
                    });

                    adapter.getPort(adapter.config.port, port => {
                        if (parseInt(port, 10) !== adapter.config.port && !adapter.config.findNextPort) {
                            adapter.log.error('port ' + adapter.config.port + ' already in use');
                            adapter.terminate ? adapter.terminate() : process.exit(1);
                        }
                        serverPort = port;

                        server.server.listen(port, (!adapter.config.bind || adapter.config.bind === '0.0.0.0') ? undefined : adapter.config.bind || undefined, () => {
                            serverListening = true;
                        });
                        adapter.log.info('https server listening on port ' + port);

                        main();
                    });
                }
            });
        } else {
            main();
        }
    });

    adapter.on('unload', () => {
        reconnectTimer && clearInterval(reconnectTimer);
        reconnectTimer = null;

        pollConnectionStatus && clearInterval(pollConnectionStatus);
        pollConnectionStatus = null;

        adapter.garbageCollectorinterval && clearInterval(adapter.garbageCollectorinterval);
        adapter.garbageCollectorinterval = null;

        if (adapter && adapter.config) {
            if (adapter.config.restarting !== '') {
                // default text
                if (adapter.config.restarting === '_' || adapter.config.restarting === null || adapter.config.restarting === undefined) {
                    sendMessage(adapter.config.rememberUsers ? _('Restarting...') : _('Restarting... Reauthenticate!'));
                } else {
                    sendMessage(adapter.config.restarting);
                }
            }
            try {
                if (server.server) {
                    server.server.close();
                }
            } catch (e) {
                console.error('Cannot close server: ' + e);
            }
        }
        isConnected && adapter && adapter.setState && adapter.setState('info.connection', false, true);
        isConnected = false;
    });

    // is called if a subscribed state changes
    adapter.on('stateChange', (id, state) => {
        if (state) {
            if (!state.ack) {
                if (id.indexOf('communicate.response') !== -1) {
                    // Send to someone this message
                    sendMessage(state.val);
                }
            } else {
                if (commands[id] && commands[id].report) {
                    sendMessage(getStatus(id, state));
                }
            }
        }
    });

    adapter.on('objectChange', (id, obj) => {
        if (obj && obj.common && obj.common.custom &&
            obj.common.custom[adapter.namespace] && obj.common.custom[adapter.namespace].enabled
        ) {
            const alias = getName(obj);
            if (!commands[id]) {
                adapter.log.info('enabled logging of ' + id + ', Alias=' + alias);
                setImmediate(() => adapter.subscribeForeignStates(id));
            }
            commands[id]        = obj.common.custom[adapter.namespace];
            commands[id].type   = obj.common.type;
            commands[id].states = parseStates(obj.common.states);
            commands[id].unit   = obj.common && obj.common.unit;
            commands[id].min    = obj.common && obj.common.min;
            commands[id].max    = obj.common && obj.common.max;
            commands[id].alias  = alias;
        } else if (commands[id]) {
            adapter.log.debug('Removed command: ' + id);
            delete commands[id];
            setImmediate(() => adapter.unsubscribeForeignStates(id));
        } else if (id.startsWith('enum.rooms') && adapter.config.rooms) {
            if (obj && obj.common && obj.common.members && obj.common.members.length) {
                enums.rooms[id] = obj.common;
            } else if (enums.rooms[id]) {
                delete enums.rooms[id];
            }
        }
    });

    server.settings = adapter.config;

    tmpDirName = tmpDir + '/' + adapter.namespace.replace('.', '_');

    return adapter;
}

function getStatus(id, state) {
    if (commands[id].type === 'boolean') {
        return `${commands[id].alias} => ${state.val ? commands[id].onStatus || _('ON-Status') : commands[id].offStatus || _('OFF-Status')}`;
    } else {
        if (commands[id].states && commands[id].states[state.val] !== undefined) {
            state.val = commands[id].states[state.val];
        }
        return `${commands[id].alias} => ${state.val}`;
    }
}

function connectionState(connected, logSuccess) {
    let errorCounter = 0;

    function checkConnection() {
        pollConnectionStatus = null;
        bot && bot.getMe && bot.getMe()
            .then(data => {
                adapter.log.debug('getMe (reconnect): ' + JSON.stringify(data));
                connectionState(true, errorCounter > 0);
            })
            .catch((error) => {
                (errorCounter % 10 === 0) && adapter.log.error('getMe (reconnect #' + errorCounter + ') Error:' + error);
                errorCounter++;
                pollConnectionStatus && clearTimeout(pollConnectionStatus);
                pollConnectionStatus = setTimeout(checkConnection, 1000);
            });
    }

    if (connected && logSuccess) {
        adapter.log.info('getMe (reconnect): Success');
    }
    if (isConnected !== connected) {
        isConnected = connected;
        adapter.setState('info.connection', isConnected, true);
        if (isConnected && pollConnectionStatus) {
            clearTimeout(pollConnectionStatus);
            pollConnectionStatus = null;
        } else if (!isConnected) {
<<<<<<< HEAD
            pollConnectionStatus = setInterval(() => {
                bot && bot.getMe && bot.getMe().then(data => {
                    adapter.log.debug('getMe (reconnect): ' + JSON.stringify(data));
                    connectionState(true);
                 }).catch((error)=>{
                    adapter.log.error('connectionState-Error:'+error);
                		return;
                		    });
                            },300);
=======
            checkConnection();
>>>>>>> aa2feb57
        }
    }
}

function parseStates(states) {
    // todo
    return states;
}

function getName(obj) {
    if (obj.common.custom[adapter.namespace].alias) {
        return obj.common.custom[adapter.namespace].alias;
    } else {
        let name = obj.common.name;
        if (typeof name === 'object') {
            name = name[systemLang] || name.en;
        }
        return name || obj._id;
    }
}

const actions = [
    'typing', 'upload_photo', 'upload_video', 'record_video', 'record_audio', 'upload_document', 'find_location'
];

function handleWebHook(req, res) {
    if (req.method === 'POST' && req.url === '/' + adapter.config.token) {
        //
        //{
        //    "update_id":10000,
        //    "message":{
        //       "date":1441645532,
        //       "chat":{
        //           "last_name":"Test Lastname",
        //           "id":1111111,
        //           "first_name":"Test",
        //           "username":"Test"
        //       },
        //       "message_id":1365,
        //       "from": {
        //           "last_name":"Test Lastname",
        //           "id":1111111,
        //           "first_name":"Test",
        //           "username":"Test"
        //       },
        //       "text":"/start"
        //    }
        //}
        let body = '';
        req.on('data', data => {
            body += data;
            if (body.length > 100000) {
                res.writeHead(413, 'Request Entity Too Large', {
                    'Content-Type': 'text/html'
                });
                res.end('<!doctype html><html><head><title>413</title></head><body>413: Request Entity Too Large</body></html>');
            }
        });
        req.on('end', () => {
            let msg;
            try {
                msg = JSON.parse(body);
            } catch (e) {
                adapter.log.error('Cannot parse webhook response!: ' + e);
                return;
            }
            res.end('OK');
            bot.processUpdate(msg);
        });
    } else {
        res.writeHead(404, 'Resource Not Found', {
            'Content-Type': 'text/html'
        });
        res.end('<!doctype html><html><head><title>404</title></head><body>404: Resource Not Found</body></html>');
    }
}

function saveSendRequest(msg) {
    adapter.log.debug('Request: ' + JSON.stringify(msg));

    if (msg && msg.message_id) {
        adapter.setState('communicate.botSendMessageId', msg.message_id, err =>
            err && adapter.log.error(err));
    }

    if (msg && msg.chat && msg.chat.id) {
        adapter.setState('communicate.botSendChatId', msg.chat.id, err =>
            err && adapter.log.error(err));
    }
}

function _sendMessageHelper(dest, name, text, options) {
    let count = 0;
    if (options && options.chatId !== undefined && options.user === undefined) {
        options.user = adapter.config.useUsername ? users[options.chatId].userName : users[options.chatId].firstName;
    }
    if (options && options.latitude !== undefined) {
        adapter.log.debug('Send location to "' + name + '": ' + text);
        if (bot) {
            bot.sendLocation(dest, parseFloat(options.latitude), parseFloat(options.longitude), options)
                .then(response => saveSendRequest(response))
                .then(() => {
                    adapter.log.debug('Location sent');
                    options = null;
                    count++;
                })
                .catch(error => {
                    if (options.chatId) {
                        adapter.log.error('Cannot send location [chatId - ' + options.chatId + ']: ' + error);
                    } else {
                        adapter.log.error('Cannot send location [user - ' + options.user + ']: ' + error);
                    }
                    options = null;
                });
        }
    }
    else if (options && options.type === 'mediagroup') {
        adapter.log.debug('Send mediagroup to "' + name + '": ');
        if (bot) {
            const {media: fileNames} = options;
            if (fileNames instanceof Array) {
                bot.sendChatAction(dest, 'upload_photo')
                    .then(res => {
                        if (fileNames.every(name => fs.existsSync(name))) {
                            const filesAsArray = fileNames
                                .map(element => {
                                    try {
                                        return {type: "photo", media: fs.readFileSync(element)}
                                    } catch (error) {
                                        adapter.log.error('Cannot read file' + element);
                                        return undefined;
                                    }
                                })
                                .filter(element => element !== undefined);
                            const size = filesAsArray.map((element) => element.media.length).reduce((acc, val) => acc + val);
                            adapter.log.info('Send mediagroup to "' + name + '": ' + size + ' bytes');
                            if (filesAsArray.length > 0) {
                                bot.sendMediaGroup(dest, filesAsArray).then((response) => saveSendRequest(response))
                                    .then(() => {
                                        adapter.log.debug('photos sent');
                                        options = null;
                                        count++;
                                    })
                                    .catch(error => {
                                        if (options.chatId) {
                                            adapter.log.error('Cannot send mediagroup [chatId - ' + options.chatId + ']: ' + error);
                                        } else {
                                            adapter.log.error('Cannot send mediagroup [user - ' + options.user + ']: ' + error);
                                        }
                                        options = null;
                                    });
                            }
                        } else {
                            adapter.log.debug('files must exists');
                            options = null;
                        }
                    })
                    .catch((error) => {
                        adapter.log.error('upload Error:' + error);
                    });
                ;
            } else
                adapter.log.debug('option media should be an array');
        } else {
            adapter.log.debug('no files added!');
            options = null;
        }
    }
    else if (text && typeof text === 'string' && actions.includes(text)) {
        adapter.log.debug('Send action to "' + name + '": ' + text);
        bot && bot.sendChatAction(dest, text)
            .then(response => saveSendRequest(response))
            .then(() => {
                adapter.log.debug('Action sent');
                options = null;
                count++;
            })
            .catch(error => {
                if (options.chatId) {
                    adapter.log.error('Cannot send action [chatId - ' + options.chatId + ']: ' + error);
                } else {
                    adapter.log.error('Cannot send action [user - ' + options.user + ']: ' + error);
                }
                options = null;
            });
    }
    else if (text && ((typeof text === 'string' && text.match(/\.webp$/i) && fs.existsSync(text)) || (options && options.type === 'sticker'))) {
        if (typeof text === 'string') {
            adapter.log.debug('Send sticker to "' + name + '": ' + text);
        } else {
            adapter.log.debug('Send sticker to "' + name + '": ' + text.length + ' bytes');
        }
        bot && bot.sendSticker(dest, text, options)
            .then(response => saveSendRequest(response))
            .then(() => {
                options = null;
                adapter.log.debug('Sticker sent');
                count++;
            })
            .catch(error => {
                if (options.chatId) {
                    adapter.log.error('Cannot send sticker [chatId - ' + options.chatId + ']: ' + error);
                } else {
                    adapter.log.error('Cannot send sticker [user - ' + options.user + ']: ' + error);
                }
                options = null;
            });
    }
    else if (text && ((typeof text === 'string' && text.match(/\.(gif)/i) && fs.existsSync(text)) || (options && options.type === 'animation'))){
        if (typeof text === 'string') {
            adapter.log.debug('Send animation to "' + name + '": ' + text);
        } else {
            adapter.log.debug('Send animation to "' + name + '": ' + text.length + ' bytes');
        }
        bot && bot.sendAnimation(dest, text, options)
            .then(response => saveSendRequest(response))
            .then(() => {
                adapter.log.debug('animation sent');
                options = null;
                count++;
            })
            .catch(error => {
                if (options.chatId) {
                    adapter.log.error('Cannot send animation [chatId - ' + options.chatId + ']: ' + error);
                } else {
                    adapter.log.error('Cannot send animation [user - ' + options.user + ']: ' + error);
                }
                options = null;
            });
    }
    else if (text && ((typeof text === 'string' && text.match(/\.(mp4)$/i) && fs.existsSync(text)) || (options && options.type === 'video'))) {
        if (typeof text === 'string') {
            adapter.log.debug('Send video to "' + name + '": ' + text);
        } else {
            adapter.log.debug('Send video to "' + name + '": ' + text.length + ' bytes');
        }
        bot && bot.sendVideo(dest, text, options)
            .then(response => saveSendRequest(response))
            .then(() => {
                adapter.log.debug('Video sent');
                options = null;
                count++;
            })
            .catch(error => {
                if (options.chatId) {
                    adapter.log.error('Cannot send video [chatId - ' + options.chatId + ']: ' + error);
                } else {
                    adapter.log.error('Cannot send video [user - ' + options.user + ']: ' + error);
                }
                options = null;
            });
    }
    else if (text && ((typeof text === 'string' && text.match(/\.(txt|doc|docx|csv|pdf|xls|xlsx)$/i) && fs.existsSync(text)) || (options && options.type === 'document'))) {
        if (typeof text === 'string') {
            adapter.log.debug('Send document to "' + name + '": ' + text);
        } else {
            adapter.log.debug('Send document to "' + name + '": ' + text.length + ' bytes');
        }
        bot && bot.sendDocument(dest, text, options)
            .then(response => saveSendRequest(response))
            .then(() => {
                adapter.log.debug('Document sent');
                options = null;
                count++;
            })
            .catch(error => {
                if (options.chatId) {
                    adapter.log.error('Cannot send document [chatId - ' + options.chatId + ']: ' + error);
                } else {
                    adapter.log.error('Cannot send document [user - ' + options.user + ']: ' + error);
                }
                options = null;
            });
    }
    else if (text && ((typeof text === 'string' && text.match(/\.(wav|mp3|ogg)$/i) && fs.existsSync(text)) || (options && options.type === 'audio'))) {
        if (typeof text === 'string') {
            adapter.log.debug('Send audio to "' + name + '": ' + text);
        } else {
            adapter.log.debug('Send audio to "' + name + '": ' + text.length + ' bytes');
        }
        bot && bot.sendAudio(dest, text, options)
            .then(response => saveSendRequest(response))
            .then(() => {
                adapter.log.debug('Audio sent');
                options = null;
                count++;
            })
            .catch(error => {
                if (options.chatId) {
                    adapter.log.error('Cannot send audio [chatId - ' + options.chatId + ']: ' + error);
                } else {
                    adapter.log.error('Cannot send audio [user - ' + options.user + ']: ' + error);
                }
                options = null;
            });
    }
    else if (text && ((typeof text === 'string' && text.match(/\.(jpg|png|jpeg|bmp|gif)$/i) && (fs.existsSync(text) || text.match(/^(https|http)/i))) || (options && options.type === 'photo'))) {
        if (typeof text === 'string') {
            adapter.log.debug('Send photo to "' + name + '": ' + text);
        } else {
            adapter.log.debug('Send photo to "' + name + '": ' + text.length + ' bytes');
        }
        bot && bot.sendPhoto(dest, text, options)
            .then(response => saveSendRequest(response))
            .then(() => {
                adapter.log.debug('Photo sent');
                options = null;
                count++;
            })
            .catch(error => {
                if (options.chatId) {
                    adapter.log.error('Cannot send photo [chatId - ' + options.chatId + ']: ' + error);
                } else {
                    adapter.log.error('Cannot send photo [user - ' + options.user + ']: ' + error);
                }
                options = null;
            });
    }
    else if (options && options.answerCallbackQuery !== undefined) {
        adapter.log.debug('Send answerCallbackQuery to "' + name + '"');
        if (options.answerCallbackQuery.showAlert === undefined) {
            options.answerCallbackQuery.showAlert = false;
        }
        if (bot && callbackQueryId[options.chatId]) {
            const originalChatId = callbackQueryId[options.chatId].id;
            delete callbackQueryId[options.chatId];
            bot.answerCallbackQuery(originalChatId, options.answerCallbackQuery.text, options.answerCallbackQuery.showAlert)
                .then(() => {
                    options = null;
                    count++;
                })
                .catch(error => {
                    if (options.chatId) {
                        adapter.log.error('Cannot send answerCallbackQuery [chatId - ' + options.chatId + ']: ' + error);
                    } else {
                        adapter.log.error('Cannot send answerCallbackQuery [user - ' + options.user + ']: ' + error);
                    }
                    options = null;
                });
        }
    }
    else if (options && options.editMessageReplyMarkup !== undefined) {
        adapter.log.debug('Send editMessageReplyMarkup to "' + name + '"');
        bot && bot.editMessageReplyMarkup(options.editMessageReplyMarkup.reply_markup, options.editMessageReplyMarkup.options)
            .then(response => saveSendRequest(response))
            .then(() => {
                options = null;
                count++;
            })
            .catch(error => {
                if (options.chatId) {
                    adapter.log.error('Cannot send editMessageReplyMarkup [chatId - ' + options.chatId + ']: ' + error);
                } else {
                    adapter.log.error('Cannot send editMessageReplyMarkup [user - ' + options.user + ']: ' + error);
                }
                options = null;
            });
    }
    else if (options && options.editMessageText !== undefined) {
        adapter.log.debug('Send editMessageText to "' + name + '"');
        bot && bot.editMessageText(text, options.editMessageText.options)
            .then(response => saveSendRequest(response))
            .then(() => {
                options = null;
                count++;
            })
            .catch(error => {
                if (options.chatId) {
                    adapter.log.error('Cannot send editMessageText [chatId - ' + options.chatId + ']: ' + error);
                } else {
                    adapter.log.error('Cannot send editMessageText [user - ' + options.user + ']: ' + error);
                }
                options = null;
            });
    }
    else if (options && options.deleteMessage !== undefined) {
        adapter.log.debug('Send deleteMessage to "' + name + '"');
        bot && bot.deleteMessage(options.deleteMessage.options.chat_id, options.deleteMessage.options.message_id)
            .then(response => saveSendRequest(response))
            .then(() => {
                options = null;
                count++;
            })
            .catch(error => {
                if (options.chatId) {
                    adapter.log.error('Cannot send deleteMessage [chatId - ' + options.chatId + ']: ' + error);
                } else {
                    adapter.log.error('Cannot send deleteMessage [user - ' + options.user + ']: ' + error);
                }
                options = null;
            });
    }
    else {
        adapter.log.debug('Send message to "' + name + '": ' + text);
        bot && bot.sendMessage(dest, text || '', options)
            .then(response => saveSendRequest(response))
            .then(() => {
                adapter.log.debug('Message sent');
                options = null;
                count++;
            })
            .catch(error => {
                if (options && options.chatId) {
                    adapter.log.error('Cannot send message [chatId - ' + options.chatId + ']: ' + error);
                } else {
                    adapter.log.error('Cannot send message [user - ' + (options && options.user) + ']: ' + error);
                }
                options = null;
            });
    }

    return count;
}

function sendMessage(text, user, chatId, options) {
    if (!text && typeof options !== 'object' && text !== 0 && (!options || !options.latitude)) {
        return adapter.log.warn('Invalid text: null');
    }

    if (text && typeof text === 'object' && text.text !== undefined && typeof text.text === 'string' && options === undefined) {
        options = text;
        text = options.text;
        if (options.chatId) {
            chatId = options.chatId;
        }
        if (options.user) {
            user = options.user;
        }
    }

    if (options && typeof options === 'object') {
        if (options.chatId !== undefined) delete options.chatId;
        if (options.text   !== undefined) delete options.text;
        if (options.user   !== undefined) delete options.user;
    }
    options = options || {};

    // convert
    if (text !== undefined && text !== null && typeof text !== 'object') {
        text = text.toString();
    }

    if (chatId) {
        return _sendMessageHelper(chatId, 'chat', text, options);
    }

    let count = 0;

    if (user) {
        if (typeof user !== 'string' && !(user instanceof Array)) {
            adapter.log.warn('Invalid type of user parameter: ' + typeof user + '. Expected is string or array.');
        }

        const userArray = user instanceof Array ? user : (user || '').toString().split(',').map(build => build.trim());
        let matches = 0;
        userArray.forEach(userName => {
            for (const id in users) {
                if (!users.hasOwnProperty(id)) {
                    continue;
                }

                if ((adapter.config.useUsername && users[id].userName  === userName) ||
                   (!adapter.config.useUsername && users[id].firstName === userName)) {
                    if (options) {
                        options.chatId = id;
                    }
                    matches++;
                    count += _sendMessageHelper(id, userName, text, options);
                    break;
                }
            }
        });

        if (userArray.length !== matches) {
            adapter.log.warn(userArray.length - matches + ' of ' + userArray.length + ' recipients are unknown!');
        }
        return count;
    }

    const m = typeof text === 'string' ? text.match(/^@(.+?)\b/) : null;
    if (m) {
        text = (text || '').toString();
        text = text.replace('@' + m[1], '').trim().replace(/\s\s/g, ' ');
        const re = new RegExp(m[1], 'i');
        let id = "";
        for (const id_t in users) {
            if (!users.hasOwnProperty(id_t)) {
                continue;
            }
            if ((adapter.config.useUsername && users[id_t].userName.match(re)) || (!adapter.config.useUsername && users[id_t].firstName.match(re))) {
                    id = id_t
                    break;
            }
        }
        if (id) {
            if (options) {
                options.chatId = id;
            }
            count += _sendMessageHelper(id, m[1], text, options);
        }
    } else {
        // Send to all users
        Object.keys(users).forEach(id => {
            if (options) {
                options.chatId = id;
            }
            count += _sendMessageHelper(id, adapter.config.useUsername ? users[id].userName : users[id].firstName, text, options);
        });
    }
    return count;
}

function saveFile(file_id, fileName, callback) {
    bot.getFileLink(file_id).then(url => {
        adapter.log.debug('Received message: ' + url);
        https.get(url, res => {
            if (res.statusCode === 200) {
                const buf = [];
                res.on('data', data => buf.push(data));
                res.on('end', () =>
                    fs.writeFile(tmpDirName + fileName, Buffer.concat(buf), err => {
                        if (err) {
                            throw err;
                        }
                        callback({
                            info: 'It\'s saved! : ' + tmpDirName + fileName,
                            path: tmpDirName + fileName
                        });
                    }));

                res.on('error', err =>
                    callback({error: 'Error : ' + err}));
            } else {
                callback({error: 'Error : statusCode !== 200'});
            }
        });
    }, err => callback({error: 'Error bot.getFileLink : ' + err}));
}

function getMessage(msg) {
    const date = new Date().toISOString().replace(/T/, '_').replace(/\..+/, '').replace(/:/g, '-');
    adapter.log.debug('Received message: ' + JSON.stringify(msg));

    !fs.existsSync(tmpDirName) && fs.mkdirSync(tmpDirName);

    if (msg.voice) {
        !fs.existsSync(tmpDirName + '/voice') && fs.mkdirSync(tmpDirName + '/voice');
        saveFile(msg.voice.file_id, adapter.config.saveFiles ? '/voice/' + date + '.ogg' : '/voice/temp.ogg', res => {
            if (!res.error) {
                adapter.log.info(res.info);
                adapter.setState('communicate.pathFile', res.path, err => err && adapter.log.error(err));
            } else {
                adapter.log.debug(res.error);
            }
        })
    } else if (adapter.config.saveFiles && msg.photo) {
        !fs.existsSync(tmpDirName + '/photo') && fs.mkdirSync(tmpDirName + '/photo');

        const qualiMap = {
	    0: 'low',
            1 : 'med',
            2 : 'high',
            3 : 'highdef'
	};

        msg.photo.forEach((item, i) => {
            let quali = "none";
            if (qualiMap.hasOwnProperty(i)) {
                quali = qualiMap[i];
	    }
            let fileName = '';
            if (msg.media_group_id) {
                if (!mediagroupExport.hasOwnProperty(msg.media_group_id)) {
                  const id = Object.keys(mediagroupExport).length;
                  mediagroupExport[msg.media_group_id] = {
                    id:id,
                    count:0
                  };
		} else {
                mediagroupExport[msg.media_group_id].count++;
		}
                fileName = '/photo/' + date +'_grpID_'+mediagroupExport[msg.media_group_id].id +"_"+mediagroupExport[msg.media_group_id].count+'_'+ quali +'.jpg';
            } else {
              fileName = '/photo/' + date + '_' + quali + '.jpg';
              if(fs.existsSync(tmpDirName + fileName)){
                let tIdx = 0;
                do{
                  fileName = '/photo/' + date +'_'+ tIdx + '_' + quali + '.jpg';
                  tIdx ++;
                 }while(fs.existsSync(tmpDirName + fileName));
              }
	    }
            saveFile(item.file_id, fileName, res => {
                if (!res.error) {
                    adapter.log.info(res.info);
                    adapter.setState('communicate.pathFile', res.path, err => err && adapter.log.error(err));
                } else {
                    adapter.log.debug(res.error);
                }
            });
        });
    } else if (adapter.config.saveFiles && msg.video) {
        !fs.existsSync(tmpDirName + '/video') && fs.mkdirSync(tmpDirName + '/video');
        saveFile(msg.video.file_id, '/video/' + date + '.mp4', res => {
            if (!res.error) {
                adapter.log.info(res.info);
                adapter.setState('communicate.pathFile', res.path, err => err && adapter.log.error(err));
            } else {
                adapter.log.debug(res.error);
            }
        });
    } else if (adapter.config.saveFiles && msg.audio) {
        !fs.existsSync(tmpDirName + '/audio') && fs.mkdirSync(tmpDirName + '/audio');
        saveFile(msg.audio.file_id, '/audio/' + date + '.mp3', res => {
            if (!res.error) {
                adapter.log.info(res.info);
                adapter.setState('communicate.pathFile', res.path, err => err && adapter.log.error(err));
            } else {
                adapter.log.debug(res.error);
            }
        });
    } else if (adapter.config.saveFiles && msg.document) {
        !fs.existsSync(tmpDirName + '/document') && fs.mkdirSync(tmpDirName + '/document');
        saveFile(msg.document.file_id, '/document/' + msg.document.file_name, res => {
            if (!res.error) {
                adapter.log.info(res.info);
                adapter.setState('communicate.pathFile', res.path, err => err && adapter.log.error(err));
            } else {
                adapter.log.debug(res.error);
            }
        });
    }
}

function processMessage(obj) {
    if (!obj || !obj.command) return;
    // Ignore own answers
    if (obj.message && obj.message.response) return;

    // filter out double messages
    const json = JSON.stringify(obj);
    if (lastMessageTime && lastMessageText === JSON.stringify(obj) && Date.now() - lastMessageTime < 1200) {
        adapter.log.debug('Filter out double message [first was for ' + (Date.now() - lastMessageTime) + 'ms]: ' + json);
        return;
    }

    lastMessageTime = Date.now();
    lastMessageText = json;

    adapter.log.debug(`Received command "${obj.command}": ${JSON.stringify(obj.message)}`);

    switch (obj.command) {
        case 'send':
            if (obj.message) {
                let count;
                if (typeof obj.message === 'object') {
                    count = sendMessage(obj.message.text, obj.message.user, obj.message.chatId, obj.message);
                } else {
                    count = sendMessage(obj.message);
                }
                obj.callback && adapter.sendTo(obj.from, obj.command, count, obj.callback);
            }
            break;

        case 'ask':
            if (obj.message) {
                let count;
                const question = {
                    cb:   obj.callback,
                    from: obj.from,
                    ts:   Date.now(),
                };
                if (typeof obj.message === 'object') {
                    count = sendMessage(obj.message.text, obj.message.user, obj.message.chatId, obj.message);
                    question.chatId = obj.message.chatId;
                    question.user = obj.message.user;
                } else {
                    count = sendMessage(obj.message);
                }
                if (obj.callback) {
                    adapter._questions.push(question);

                    question.timeout = setTimeout(q => {
                        q.timeout = null;
                        adapter.sendTo(q.from, 'ask', '__timeout__', q.callback);

                        const pos = adapter._questions.indexOf(q);
                        pos !== -1 && adapter._questions.splice(pos);
                    }, adapter.config.answerTimeoutSec + 1000, question);
                }
            }
            break;

        case 'call':
            if (obj.message) {
                let call = {};
                if (typeof obj.message === 'object') {
                    call = obj.message;
                } else {
                    call.message = obj.message;
                }

                if (call.users && call.user) {
                    adapter.log.error(`Please provide only user or users as array. Attribute user will be ignored!`);
                }
                if (!call.users && call.user) {
                    call.users = [call.user];
                }
                if (!call.users && !call.user) {
                    call.users = Object.keys(users)
                        .filter(id => users[id] && users[id].userName)
                        .map(id => users[id].userName.startsWith('@') ? users[id].userName : ('@' + users[id].userName));
                }
                if (!(call.users instanceof Array)) {
                    call.users = [call.users];
                }
                // set language
                call.lang = call.lang || systemLang2Callme[systemLang] || systemLang2Callme.en;
                if (!call.file) {
                    // Set message
                    call.message = call.message || call.text || _('Call text', call.lang || systemLang);
                } else {
                    call.message = '';
                }

                //
                if (!call.users || !call.users.length) {
                    adapter.log.error(`Cannot make a call, because no users stored in ${adapter.namespace}.communicate.users`);
                } else {
                    callUsers(call.users, call.message, call.lang, call.file, call.repeats);
                }
            }
            break;
    }
}

function callUsers(users, text, lang, file, repeats, cb) {
    if (!users || !users.length) {
        cb && cb();
    } else {
        let user = users.shift();
        if (!user.startsWith('@') && !user.startsWith('+') && !user.startsWith('00')) {
            user = '@' + user;
        }
        request = request || require('request');

        let url = 'http://api.callmebot.com/start.php?source=iobroker&';
        const params = ['user=' + encodeURIComponent(user)];
        if (file) {
            params.push('file=' + encodeURIComponent(file));
        } else {
            params.push('text=' + encodeURIComponent(text));
        }
        if (repeats !== undefined) {
            params.push('rpt=' + (parseInt(repeats, 10) || 0));
        }

        params.push('lang=' + (lang || systemLang2Callme[systemLang]));
        url += params.join('&');
        adapter.log.debug('CALL: ' + url);

        request(url, (err, state, body) => {
            if (!state || state.statusCode !== 200) {
                adapter.log.error(`Cannot make a call to ${user}: ${err || body || (state && state.statusCode) || 'Unknown error'}`);
            } else {
                adapter.log.debug(`Call to ${user} wsa made: ${body.substring(body.indexOf('<p>')).replace(/<p>/g, ' ')}`);
            }
            setImmediate(callUsers, users, text, lang, file, repeats, cb);
        });
    }
}

function decrypt(key, value) {
    let result = '';
    for (let i = 0; i < value.length; ++i) {
        result += String.fromCharCode(key[i % key.length].charCodeAt(0) ^ value.charCodeAt(i));
    }
    return result;
}

function storeUser(id, firstName, userName) {
    if (!users[id] || users[id].firstName !== firstName || users[id].userName !== userName) {
        Object.keys(users).forEach(id => {
           if (userName && users[id].userName === userName) {
                delete users[id];
            }
           if (!userName && !users[id].userName && users[id].firstName === firstName) {
                delete users[id];
            }
        });

        users[id] = {firstName, userName};

        if (adapter.config.rememberUsers) {
            adapter.setState('communicate.users', JSON.stringify(users));
        }
    }
}

function getListOfCommands() {
    const ids = Object.keys(commands).sort((a, b) => commands[b].alias - commands[a].alias);
    const lines = [];

    ids.forEach(id => {
        if (!commands[id].readOnly) {
            if (commands[id].type === 'boolean') {
                if (commands[id].writeOnly) {
                    lines.push(`${commands[id].alias} ${commands[id].onCommand || _('ON-Command')}|${commands[id].offCommand || _('OFF-Command')}`);
                } else {
                    lines.push(`${commands[id].alias} ${commands[id].onCommand || _('ON-Command')}|${commands[id].offCommand || _('OFF-Command')}|?`);
                }
            } else {
                if (commands[id].writeOnly) {
                    lines.push(`${commands[id].alias} ${_('value as ' + commands[id].type)}`);
                } else {
                    lines.push(`${commands[id].alias} ${_('value as ' + commands[id].type)}|?`);
                }
            }
        }
    });
    if (!lines.length) {
        lines.push(_('No commands found.'));
    }
    return lines.join('\n');
}

function getCommandsKeyboard(chatId) {
    const ids = Object.keys(commands).sort((a, b) => commands[b].alias - commands[a].alias);
    const keyboard = [];

    ids.forEach(id => {
        if (!commands[id].readOnly) {
            if (commands[id].type === 'boolean') {
                if (commands[id].onlyTrue) {
                    if (commands[id].buttons === 1) {
                        keyboard.push([`${commands[id].alias} ${commands[id].onCommand || _('ON-Command')}`]);
                        !commands[id].writeOnly && keyboard.push([`${commands[id].alias} ?`]);
                    } else {
                        commands[id].writeOnly ?
                            keyboard.push([
                                `${commands[id].alias} ${commands[id].onCommand || _('ON-Command')}`
                            ]) :
                            keyboard.push([
                                `${commands[id].alias} ${commands[id].onCommand || _('ON-Command')}`,
                                `${commands[id].alias} ?`
                            ]);
                    }
                } else {
                    if (commands[id].buttons === 1) {
                        keyboard.push([`${commands[id].alias} ${commands[id].onCommand  || _('ON-Command')}`,]);
                        keyboard.push([`${commands[id].alias} ${commands[id].offCommand || _('OFF-Command')}`,]);
                        !commands[id].writeOnly && keyboard.push([`${commands[id].alias} ?`]);
                    } else if (commands[id].buttons === 2) {
                        keyboard.push([
                            `${commands[id].alias} ${commands[id].onCommand || _('ON-Command')}`,
                            `${commands[id].alias} ${commands[id].offCommand || _('OFF-Command')}`,
                        ]);
                        !commands[id].writeOnly && keyboard.push([`${commands[id].alias} ?`]);
                    } else {
                        commands[id].writeOnly ?
                            keyboard.push([
                                `${commands[id].alias} ${commands[id].onCommand  || _('ON-Command')}`,
                                `${commands[id].alias} ${commands[id].offCommand || _('OFF-Command')}`
                            ]) :
                            keyboard.push([
                                `${commands[id].alias} ${commands[id].onCommand  || _('ON-Command')}`,
                                `${commands[id].alias} ${commands[id].offCommand || _('OFF-Command')}`,
                                `${commands[id].alias} ?`
                            ]);
                    }
                }
            } else if (commands[id].states) {
                let s = [];
                const stat = Object.keys(commands[id].states);
                for (let i = 0; i <= stat.length; i++) {
                    s.push(`${commands[id].alias} ${commands[id].states[stat[i]]}`);
                    if (s.length >= (commands[id].buttons || 3)) {
                        keyboard.push(s);
                        s = [];
                    }
                }
                !commands[id].writeOnly && s.push(`${commands[id].alias} ?`);
                keyboard.push(s);
            } else if (commands[id].type === 'number' && commands[id].unit === '%') {
                let s = [];
                const step = ((commands[id].max || 100) - (commands[id].min || 0)) / 4;
                for (let i = commands[id].min || 0; i <= (commands[id].max || 100); i += step) {
                    s.push(`${commands[id].alias} ${i}%`);
                    if (s.length >= (commands[id].buttons || 3)) {
                        keyboard.push(s);
                        s = [];
                    }
                }
                !commands[id].writeOnly && s.push(`${commands[id].alias} ?`);
                keyboard.push(s);
            } else {
                adapter.log.warn(`Unsupported state type for keyboard: ${commands[id].type}. Only numbers and booleans are supported`);
            }
        } else {
            keyboard.push([`${commands[id].alias} ?`]);
        }
    });

    bot.sendMessage(chatId, _('Select option'), {
        reply_markup: {
            keyboard,
            resize_keyboard: true,
            one_time_keyboard: true
        },
        chatId
    })
        .then(response => {
            adapter.log.debug('Message sent');
        })
        .catch(error => {
            adapter.log.error('Send message error: ' + error);
        });
}

function isAnswerForQuestion(adapter, msg) {
    if (adapter._questions && adapter._questions.length) {
        const now = Date.now();
        const chatId = msg.chat && msg.chat.id;
        let question = chatId && adapter._questions.find(q => q.chatId === chatId && q.user === msg.from.id && now - q.ts < adapter.config.answerTimeoutSec);
        question = question || (chatId && adapter._questions.find(q => q.chatId === chatId && now - q.ts < adapter.config.answerTimeoutSec));
        question = question || adapter._questions.find(q => now - q.ts < adapter.config.answerTimeoutSec);

        // user have 60 seconds for answer
        if (question && Date.now() - question.ts < adapter.config.answerTimeoutSec) {
            if (question.timeout) {
                clearTimeout(question.timeout);
                question.timeout = null;
                adapter.sendTo(question.from, 'ask', msg, question.cb);
            }
            adapter._questions.splice(adapter._questions.indexOf(question), 1);
        }

        // remove old questions
        adapter._questions = adapter._questions.filter(q => now - q.ts < adapter.config.answerTimeoutSec);
    }
}

function processTelegramText(msg) {
    connectionState(true);

    adapter.log.debug(JSON.stringify(msg));
    const now = Date.now();
    let pollingInterval = 0;
    if (adapter.config && adapter.config.pollingInterval !== undefined) {
        pollingInterval = parseInt(adapter.config.pollingInterval, 10) || 0;
    }

    // ignore all messages older than 30 seconds + polling interval
    if (now - msg.date * 1000 > pollingInterval + 30000) {
        adapter.log.warn('Message from ' + msg.from.name + ' ignored, becasue too old: (' + (pollingInterval + 30000) + ') ' + msg.text);
        bot.sendMessage(msg.from.id, _('Message ignored: ', systemLang) + msg.text)
            .catch((error) => {
                adapter.log.error('send Message Error:' + error);
            });
        return;
    }
    msg.text = (msg.text ||'').trim();
    // sometimes telegram sends messages like "message@user_name"
    const pos = msg.text.lastIndexOf('@');
    if (pos !== -1) {
        msg.text = msg.text.substring(0, pos);
    }

    if (msg.text === '/password') {
        bot.sendMessage(msg.from.id, _('Please enter password in form "/password phrase"', systemLang))
            .catch((error) => {
                adapter.log.error('send Message Error:' + error);
            });
        return;
    }

    if (msg.text === '/help') {
        bot.sendMessage(msg.from.id, getListOfCommands())
            .catch((error) => {
                adapter.log.error('send Message Error:' + error);
            });
        return;
    }

    isAnswerForQuestion(adapter, msg);

    if (msg.text === adapter.config.keyboard || msg.text === '/commands') {
        adapter.log.debug('Response keyboard');
        if (adapter.config.rooms) {
            getCommandsKeyboard(msg.chat.id);
            //getRoomsKeyboard(msg.chat.id)
        } else {
            getCommandsKeyboard(msg.chat.id);
        }
        return;
    }

    if (adapter.config.rooms) {
        // detect if some room is selected
    }

    // Search all user's states and try to detect something like "device-alias on"
    let found = false;
    for (const id in commands) {
        if (commands.hasOwnProperty(id)) {
            if (msg.text.startsWith(commands[id].alias + ' ')) {
                let sValue = msg.text.substring(commands[id].alias.length + 1);
                found = true;
                if (sValue === '?') {
                    adapter.getForeignState(id, (err, state) => bot.sendMessage(msg.chat.id, getStatus(id, state)).catch((error) => adapter.log.error('send Message Error:' + error)));
                } else {
                    let value;
                    if (commands[id].states) {
                        const sState = Object.keys(commands[id].states).find(val => commands[id].states[val] === sValue);
                        if (sState !== null && sState !== undefined) {
                            sValue = sState;
                        }
                    }

                    if (commands[id].type === 'boolean') {
                        value = commands[id].onCommand ? sValue === commands[id].onCommand : sValue === _('ON') || sValue === 'true'  || sValue === '1';
                    } else if (commands[id].type === 'number') {
                        sValue = sValue.replace('%', '').trim();
                        value = parseFloat(sValue);
                        if (sValue !== value.toString()) {
                            bot.sendMessage(msg.chat.id, _('Invalid number %s', sValue)).catch((error) => adapter.log.error('send Message Error:' + error));
                            continue;
                        }
                    } else {
                        value = sValue
                    }

                    adapter.setForeignState(id, value, err =>
                        bot.sendMessage(msg.chat.id, _('Done'))).catch((error) => adapter.log.error('send Message Error:' + error));
                }
            }
        }
    }
    if (found) {
        return;
    }

    if (adapter.config.password) {
        // if user sent password
        let m = msg.text.match(/^\/password (.+)$/);
        m = m || msg.text.match(/^\/p (.+)$/);

        if (m) {
            if (adapter.config.password === m[1]) {
                storeUser(msg.from.id, msg.from.first_name, msg.from.username);
                if (!msg.from.username) {
                    adapter.log.warn('User ' + msg.from.first_name + ' hast not set an username in the Telegram App!!');
                }
                bot.sendMessage(msg.from.id, _('Welcome ', systemLang) + (!adapter.config.useUsername ? msg.from.first_name : !msg.from.username ? msg.from.first_name : msg.from.username)).catch((error) => adapter.log.error('send Message Error:' + error));
                return;
            } else {
                adapter.log.warn('Got invalid password from ' + (!adapter.config.useUsername ? msg.from.first_name : !msg.from.username ? msg.from.first_name : msg.from.username) + ': ' + m[1]);
                bot.sendMessage(msg.from.id, _('Invalid password', systemLang)).catch((error) => adapter.log.error('send Message Error:' + error));
                if (users[msg.from.id]) {
                    delete users[msg.from.id];
                }
            }
        }
    }

    // todo support commands: instances, running, restart
    if (adapter.config.password && !users[msg.from.id]) {
        bot.sendMessage(msg.from.id, _('Please enter password in form "/password phrase"', systemLang)).catch((error) => adapter.log.error('send Message Error:' + error));
        return;
    }

    storeUser(msg.from.id, msg.from.first_name, msg.from.username);

    if (!msg.from.username) {
        adapter.log.warn('User ' + msg.from.first_name + ' hast not set an username in the Telegram App!!');
    }

    if (adapter.config.allowStates) {
        // Check set state
        let m = msg.text.match(/^\/state (.+) (.+)$/);
        if (m) {
            let id1 = m[1];
            let val1 = m[2];
            // clear by timeout id
            let memoryLeak1 = setTimeout(() => {
                msg = null;
                memoryLeak1 = null;
                id1 = null;
                val1 = null;
            }, 1000);

            adapter.getForeignState(id1, (err, state) => {
                if (memoryLeak1) {
                    clearTimeout(memoryLeak1);
                    memoryLeak1 = null;
                    m = null;
                }
                if (msg) {
                    if (err) bot.sendMessage(msg.from.id, err).catch((error) => adapter.log.error('send Message Error:' + error));
                    if (state) {
                        adapter.setForeignState(id1, val1, err => {
                            if (msg) {
                                if (err) {
                                    bot.sendMessage(msg.from.id, err).catch((error) => adapter.log.error('send Message Error:' + error));
                                } else {
                                    bot.sendMessage(msg.from.id, _('Done', systemLang)).catch((error) => adapter.log.error('send Message Error:' + error));
                                }
                            }
                        });
                    } else {
                        bot.sendMessage(msg.from.id, _('ID "%s" not found.', systemLang).replace('%s', id1)).catch((error) => adapter.log.error('send Message Error:' + error));
                    }
                }
            });
            return;
        }

        // Check get state
        m = msg.text.match(/^\/state (.+)$/);
        if (m) {
            let id2 = m[1];
            // clear by timeout id
            let memoryLeak2 = setTimeout(() => {
                id2 = null;
                msg = null;
                memoryLeak2 = null;
            }, 1000);
            adapter.getForeignState(id2, (err, state) => {
                if (memoryLeak2) {
                    clearTimeout(memoryLeak2);
                    memoryLeak2 = null;
                    m = null;
                }
                if (msg) {
                    if (err) bot.sendMessage(msg.from.id, err).catch((error) => adapter.log.error('send Message Error:' + error));
                    if (state) {
                        bot.sendMessage(msg.from.id, state.val.toString()).catch((error) => adapter.log.error('send Message Error:' + error));
                    } else {
                        bot.sendMessage(msg.from.id, _('ID "%s" not found.', systemLang).replace('%s', id2)).catch((error) => adapter.log.error('send Message Error:' + error));
                    }
                }
            });
            return;
        }
    }

    adapter.log.debug('Got message from ' + (!adapter.config.useUsername ? msg.from.first_name : !msg.from.username ? msg.from.first_name : msg.from.username) + ': ' + msg.text);

    // Send to text2command
    if (adapter.config.text2command) {
        adapter.sendTo(adapter.config.text2command, 'send', {
            text: msg.text.replace(/\//g, '#').replace(/_/g, ' '),
            id: msg.chat.id,
            user: (!adapter.config.useUsername ? msg.from.first_name : !msg.from.username ? msg.from.first_name : msg.from.username)
        }, response => {
            if (response && response.response) {
                adapter.log.debug('Send response: ' + response.response);
                bot.sendMessage(response.id, response.response).catch((error) => adapter.log.error('send Message Error:' + error));
            }
        });
    }
    adapter.setState('communicate.requestChatId', msg.chat.id, err => err && adapter.log.error(err));
    adapter.setState('communicate.requestMessageId', msg.message_id, err => err && adapter.log.error(err));
    adapter.setState('communicate.requestUserId', msg.user ? msg.user.id : '', err => err && adapter.log.error(err));
    adapter.setState('communicate.request',
        '[' + (!adapter.config.useUsername ? msg.from.first_name : !msg.from.username ? msg.from.first_name : msg.from.username) + ']' + msg.text,
        err => err && adapter.log.error(err));
}

function connect() {
    let proxy = false;
    if (adapter.config && adapter.config.proxy !== undefined) {
        proxy = adapter.config.proxy;
    }

    if (bot) {
        if (!adapter.config.server) {
            try {
                if (bot.isPolling())
                    adapter.log.debug('bot polling OK');
                else {
                    adapter.log.debug('bot restarting...');
                    bot.stopPolling().then(
                        response => {
                            adapter.log.debug('Start Polling');
                            bot.startPolling();
                        },
                        error => {
                            adapter.log.error('Error stop polling: ' + error);
                        }
                    );
                }
            } catch (e) {

            }
        }
        // Check connection
        bot.getMe().then(data => {
            adapter.log.debug('getMe (reconnect): ' + JSON.stringify(data));
            connectionState(true);
        }).catch((error) => adapter.log.error('getMe (reconnect) Error:' + error));
    } else {
        let agent;
        if (proxy === true) {
            adapter.log.debug('proxy enabled');
            let proxyHost = '';
            if (adapter.config && adapter.config.proxyHost !== undefined) {
                proxyHost = adapter.config.proxyHost;
                adapter.log.debug('proxyHost: ' + proxyHost);
            }
            let proxyPort = 1080;
            if (adapter.config && adapter.config.proxyPort !== undefined) {
                proxyPort = parseInt(adapter.config.proxyPort, 10) || 0;
                adapter.log.debug('proxyPort: ' + proxyPort);
            }
            let proxyLogin = '';
            if (adapter.config && adapter.config.proxyLogin !== undefined) {
                proxyLogin = adapter.config.proxyLogin;
                adapter.log.debug('proxyLogin: ' + proxyLogin);
            }
            let proxyPassword = '';
            if (adapter.config && adapter.config.proxyPassword !== undefined) {
                proxyPassword = adapter.config.proxyPassword;
                adapter.log.debug('proxyPassword: ' + proxyPassword);
            }
            const socksConfig = {
                proxyHost: proxyHost,
                proxyPort: proxyPort,
                auths: []
            };
            if (proxyLogin) {
                socksConfig.auths.push(socks.auth.UserPassword(proxyLogin, proxyPassword));
            } else {
                socksConfig.auths.push(socks.auth.None());
            }
            agent = new socks.HttpsAgent(socksConfig);
        }

        if (adapter.config.server) {
            // Setup server way
            const serverOptions = {
                polling: false,
                filepath: true,
		        baseApiUrl: adapter.config.baseApiUrl
            };
            if (agent) {
                serverOptions.request = { agent: agent };
            }
            bot = new TelegramBot(adapter.config.token, serverOptions);
            if (adapter.config.url[adapter.config.url.length - 1] === '/') {
                adapter.config.url = adapter.config.url.substring(0, adapter.config.url.length - 1);
            }
            bot.setWebHook(adapter.config.url + '/' + adapter.config.token);
        } else {
            // Setup polling way
            const pollingOptions = {
                polling: {
                    interval: parseInt(adapter.config.pollingInterval, 10) || 300
                },
                filepath: true,
		        baseApiUrl: adapter.config.baseApiUrl
            };
            if (agent) {
                pollingOptions.request = { agent: agent };
            }
            adapter.log.debug('Start polling with: ' + pollingOptions.polling.interval + '(' + typeof pollingOptions.polling.interval + ')' + ' ms interval');
            bot = new TelegramBot(adapter.config.token, pollingOptions);
            bot.setWebHook('');
        }

        // Check connection
        bot.getMe().then(data => {
            adapter.log.debug('getMe: ' + JSON.stringify(data));
            connectionState(true);

            if (adapter.config.restarted !== '') {
                // default text
                if (adapter.config.restarted === '_' || adapter.config.restarted === null || adapter.config.restarted === undefined) {
                    sendMessage(_('Started!'));
                } else {
                    sendMessage(adapter.config.restarted);
                }
            }
        }).catch((error) => {
            adapter.log.error('getMe Error:' + error)
            connectionState(false);
        });

        // Matches /echo [whatever]
        bot.onText(/(.+)/, processTelegramText);
        bot.on('message', msg => {
            connectionState(true);

            if (adapter.config.storeRawRequest) {
                adapter.setState('communicate.requestRaw', JSON.stringify(msg), err =>
                    err && adapter.log.error(err));
            }

            getMessage(msg);
        });

        // callback InlineKeyboardButton
        bot.on('callback_query', callbackQuery => {
            connectionState(true);

            // write received answer into variable
            adapter.log.debug('callback_query: ' + JSON.stringify(callbackQuery));
            callbackQueryId[callbackQuery.from.id] = {id: callbackQuery.id, ts: Date.now()};
            if (adapter.config.storeRawRequest) {
                adapter.setState('communicate.requestRaw', JSON.stringify(callbackQuery), err =>
                    err && adapter.log.error(err));
            }
            adapter.setState('communicate.requestMessageId', callbackQuery.message.message_id, err => err && adapter.log.error(err));
            adapter.setState('communicate.requestChatId', callbackQuery.message.chat.id, err => err && adapter.log.error(err));
            adapter.setState('communicate.request', '[' + (
                !adapter.config.useUsername ? callbackQuery.from.first_name :
                    !callbackQuery.from.username ? callbackQuery.from.first_name :
                        callbackQuery.from.username) + ']' + callbackQuery.data, err => err && adapter.log.error(err));

            isAnswerForQuestion(adapter, callbackQuery);

            // following code should be deleted: BF 2020.02.23
            //const action = callbackQuery.data;
            /* const msg    = callbackQuery.message;
            const opts = {
                chat_id: msg.chat.id,
                message_id: msg.message_id,
            };
            let text = 'Ok';// = 'You hit button ' + action;

            bot.editMessageText(text, opts); */
        });

        bot.on('polling_error', error => {
            if (isConnected) {
                adapter.log.warn('polling_error: ' + error.code + ', ' + error.message.replace(/<[^>]+>/g, '')); // => 'EFATAL'
                connectionState(false);
            }
        });

        bot.on('webhook_error', error => {
            adapter.log.error('webhook_error:' + error.code + ', ' + error.message.replace(/<[^>]+>/g, '')); // => 'EPARSE'
            adapter.log.debug('bot restarting...');

            bot.stopPolling().then(
                response => {
                    adapter.log.debug('Start Polling');
                    bot.startPolling();
                },
                error => {
                    adapter.log.error('Error stop polling: ' + error);
                }
            );
        });
    }
}

function updateUsers(cb) {
    if (adapter.config.rememberUsers) {
        adapter.getState('communicate.users', (err, state) => {
            err && adapter.log.error(err);
            if (state && state.val) {
                try {
                    users = JSON.parse(state.val);

                    // convert old format to new format
                    Object.keys(users).forEach(id => {
                        if (typeof users[id] !== 'object') {
                            if (adapter.config.useUsername) {
                                users[id] = {userName: users[id], firstName: users[id]};
                            } else {
                                users[id] = {firstName: users[id], userName: ''};
                            }
                        }
                    });
                } catch (err) {
                    err && adapter.log.error(err);
                    adapter.log.error('Cannot parse stored user IDs!');
                }
            }
            cb && cb();
        });
    } else {
        cb && cb();
    }
}

// Read all Object names sequentially, that do not have aliases
function readAllNames(ids, cb) {
    if (!ids || !ids.length) {
        cb && cb();
    } else {
        const id = ids.shift();
        adapter.getForeignObject(id, (err, obj) => {
            if (obj) {
                commands[id].alias  = getName(obj);
                commands[id].type   = obj.common && obj.common.type;
                commands[id].states = obj.common && parseStates(obj.common.states || undefined);
                commands[id].unit   = obj.common && obj.common.unit;
                commands[id].min    = obj.common && obj.common.min;
                commands[id].max    = obj.common && obj.common.max;
                console.log('Subscribe ' + id);
                adapter.subscribeForeignStates(id, () =>
                    setImmediate(readAllNames, ids, cb));
            } else {
                setImmediate(readAllNames, ids, cb);
            }
        });
    }
}

function readStatesCommands() {
    return new Promise((resolve, reject) => {
        adapter.getObjectView('custom', 'state', {}, (err, doc) => {
            const readNames = [];
            if (doc && doc.rows) {
                for (let i = 0, l = doc.rows.length; i < l; i++) {
                    if (doc.rows[i].value) {
                        let id = doc.rows[i].id;
                        let obj = doc.rows[i].value;
                        if (obj[adapter.namespace] && obj[adapter.namespace].enabled) {
                            commands[id] = obj[adapter.namespace];
                            readNames.push(id)
                        }
                    }
                }
            }

            readAllNames(JSON.parse(JSON.stringify(readNames)), () =>
                resolve());
        });
    });
}

function readEnums(name) {
    return new Promise(resolve => {
        name = name || 'rooms';
        enums[name] = {};
        adapter.getObjectView('system', 'enum', {startkey: 'enum.' + name + '.', endkey: 'enum.' + name + '.\u9999'}, (err, doc) => {
            if (doc && doc.rows) {
                for (let i = 0, l = doc.rows.length; i < l; i++) {
                    if (doc.rows[i].value) {
                        let id = doc.rows[i].id;
                        let obj = doc.rows[i].value;
                        if (obj && obj.common && obj.common.members && obj.common.members.length) {
                            enums[name][id] = obj.common;
                        }
                    }
                }
            }
            resolve(enums);
        });
    });
}

function main() {
    if (!adapter.config.token) {
        adapter.log.error('Token is not set!');
        return;
    }
    adapter.setState('info.connection', false, true);

    adapter.subscribeStates('communicate.request');
    adapter.subscribeStates('communicate.response');

    // clear states
    adapter.setState('communicate.request',  '', true);
    adapter.setState('communicate.response', '', true);
    adapter.setState('communicate.pathFile', '', true);

    adapter.config.password = decrypt('Zgfr56gFe87jJON', adapter.config.password || '');
    adapter.config.keyboard = adapter.config.keyboard || '/cmds';

    updateUsers(() => {
        if (adapter.config.allowStates !== undefined) {
            adapter.config.allowStates = true;
        }
        adapter.config.answerTimeoutSec = parseInt(adapter.config.answerTimeoutSec, 10) || 60;
        adapter.config.answerTimeoutSec *= 1000;
        adapter.config.rememberUsers = adapter.config.rememberUsers === 'true' || adapter.config.rememberUsers === true;

        adapter.getForeignObject('system.config', (err, obj) => {
            err && adapter.log.error(err);
            if (obj) {
                systemLang = obj.common.language || 'en';
            }

            readStatesCommands()
                .then(() => {
                    if (adapter.config.rooms) {
                        return readEnums();
                    } else {
                        return Promise.resolve();
                    }
                })
                .then(() => {
                    // init polling every hour
                    reconnectTimer = setInterval(connect, 3600000);
                    connect();
                    // detect changes of objects
                    adapter.subscribeForeignObjects('*');
                });
        });
    });
}

// If started as allInOne/compact mode => return function to create instance
if (module && module.parent) {
    module.exports = startAdapter;
} else {
    // or start the instance directly
    startAdapter();
}<|MERGE_RESOLUTION|>--- conflicted
+++ resolved
@@ -328,19 +328,7 @@
             clearTimeout(pollConnectionStatus);
             pollConnectionStatus = null;
         } else if (!isConnected) {
-<<<<<<< HEAD
-            pollConnectionStatus = setInterval(() => {
-                bot && bot.getMe && bot.getMe().then(data => {
-                    adapter.log.debug('getMe (reconnect): ' + JSON.stringify(data));
-                    connectionState(true);
-                 }).catch((error)=>{
-                    adapter.log.error('connectionState-Error:'+error);
-                		return;
-                		    });
-                            },300);
-=======
             checkConnection();
->>>>>>> aa2feb57
         }
     }
 }
