/**
 *
 *      ioBroker telegram Adapter
 *
 *      Copyright (c) 2016-2020 bluefox <dogafox@gmail.com>
 *
 *      MIT License
 *
 */

/* jshint -W097 */
/* jshint strict: false */
/* jslint node: true */
'use strict';

// https://github.com/yagop/node-telegram-bot-api/issues/319 (because of bluebird)
process.env.NTBA_FIX_319 = 1;

const TelegramBot = require('node-telegram-bot-api');
const utils       = require('@iobroker/adapter-core'); // Get common adapter utils
const adapterName = require('./package.json').name.split('.').pop();
const _           = require('./lib/words.js');
const fs          = require('fs');
const LE          = require(utils.controllerDir + '/lib/letsencrypt.js');
const https       = require('https');
const socks       = require('socksv5');

let bot;
let request;
let users = {};
let systemLang = 'en';
let reconnectTimer = null;
let lastMessageTime = 0;
let lastMessageText = '';
const enums = {};

const commands = {};
const callbackQueryId = {};
const tools = require(utils.controllerDir + '/lib/tools');
const configFile = tools.getConfigFileName();
const tmp = configFile.split(/[\\\/]+/);
tmp.pop();
tmp.pop();
const tmpDir = tmp.join('/') + '/iobroker-data/tmp';
let tmpDirName;

const server = {
    app: null,
    server: null,
    settings: null
};

let adapter;

const systemLang2Callme = {
    en: 'en-GB-Standard-A',
    de: 'de-DE-Standard-A',
    ru: 'ru-RU-Standard-A',
    pt: 'pt-BR-Standard-A',
    nl: 'nl-NL-Standard-A',
    fr: 'fr-FR-Standard-A',
    it: 'it-IT-Standard-A',
    es: 'es-ES-Standard-A',
    pl: 'pl-PL-Standard-A',
    'zh-cn': 'en-GB-Standard-A'
};

function startAdapter(options) {
    options = options || {};
    Object.assign(options, {name: adapterName});

    adapter = new utils.Adapter(options);

    adapter.on('message', obj => {
        if (obj) {
            if (obj.command === 'adminuser') {
                let adminUserData;
                adapter.getState('communicate.users', (err, state) => {
                    err && adapter.log.error(err);
                    if (state && state.val) {
                        try {
                            adminUserData = JSON.parse(state.val);
                            adapter.sendTo(obj.from, obj.command, adminUserData, obj.callback);
                        } catch (err) {
                            err && adapter.log.error(err);
                            adapter.log.error('Cannot parse stored user IDs!');
                        }
                    }
                });
            } else if (obj.command.indexOf('delUser') !== -1) {
                const userID = obj.command.split(' ')[1];
                let userObj = {};
                adapter.getState('communicate.users', (err, state) => {
                    err && adapter.log.error(err);
                    if (state && state.val) {
                        try {
                            userObj = JSON.parse(state.val);
                            delete userObj[userID];
                            adapter.setState('communicate.users', JSON.stringify(userObj), err => {
                                if (!err) {
                                    adapter.sendTo(obj.from, obj.command, userID, obj.callback);
                                    updateUsers();
                                    adapter.log.warn('User ' + userID + ' has been deleted!!');
                                }
                            });
                        } catch (err) {
                            err && adapter.log.error(err);
                            adapter.log.error('Cannot delete user ' + userID + '!');
                        }
                    }
                });
            } else if (obj.command === 'delAllUser') {
                try {
                    adapter.setState('communicate.users', '', err => {
                        if (!err) {
                            adapter.sendTo(obj.from, obj.command, true, obj.callback);
                            updateUsers();
                            adapter.log.warn('List of saved users has been wiped. Every User has to reauthenticate with the new password!');
                        }
                    });
                } catch (err) {
                    err && adapter.log.error(err);
                    adapter.log.error('Cannot wipe list of saved users!');
                }
            } else {
                processMessage(obj);
            }
        }
    });

    adapter.on('ready', () => {
        adapter.config.server = adapter.config.server === 'true';

        !fs.existsSync(tmpDir) && fs.mkdirSync(tmpDir);

        adapter._questions = [];
        adapter.garbageCollectorinterval = setInterval(() => {
            const now = Date.now();
            Object.keys(callbackQueryId).forEach(id => {
                if (now - callbackQueryId[id].ts > 120000) {
                    delete callbackQueryId[id];
                }
            });
        }, 10000);

        if (adapter.config.server) {
            adapter.config.port = parseInt(adapter.config.port, 10);

            // Load certificates
            adapter.getCertificates((err, certificates, leConfig) => {
                adapter.config.certificates = certificates;
                adapter.config.leConfig = leConfig;
                adapter.config.secure = true;

                server.server = LE.createServer(handleWebHook, adapter.config, adapter.config.certificates, adapter.config.leConfig, adapter.log);
                if (server.server) {
                    server.server.__server = server;
                    adapter.getPort(adapter.config.port, port => {
                        if (parseInt(port, 10) !== adapter.config.port && !adapter.config.findNextPort) {
                            adapter.log.error('port ' + adapter.config.port + ' already in use');
                            adapter.terminate ? adapter.terminate() : process.exit(1);
                        }
                        server.server.listen(port, (!adapter.config.bind || adapter.config.bind === '0.0.0.0') ? undefined : adapter.config.bind || undefined);
                        adapter.log.info('https server listening on port ' + port);
                        main();
                    });
                }
            });
        } else {
            main();
        }
    });

    adapter.on('unload', () => {
        reconnectTimer && clearInterval(reconnectTimer);
        reconnectTimer = null;

        adapter.garbageCollectorinterval && clearInterval(adapter.garbageCollectorinterval);
        adapter.garbageCollectorinterval = null;

        if (adapter && adapter.config) {
            if (adapter.config.restarting !== '') {
                // default text
                if (adapter.config.restarting === '_' || adapter.config.restarting === null || adapter.config.restarting === undefined) {
                    sendMessage(adapter.config.rememberUsers ? _('Restarting...') : _('Restarting... Reauthenticate!'));
                } else {
                    sendMessage(adapter.config.restarting);
                }
            }
            try {
                if (server.server) {
                    server.server.close();
                }
            } catch (e) {
                console.error('Cannot close server: ' + e);
            }
        }
        if (adapter && adapter.setState) adapter.setState('info.connection', false, true);
    });

    // is called if a subscribed state changes
    adapter.on('stateChange', (id, state) => {
        if (state) {
            if (!state.ack) {
                if (id.indexOf('communicate.response') !== -1) {
                    // Send to someone this message
                    sendMessage(state.val);
                }
            } else {
                if (commands[id] && commands[id].report) {
                    sendMessage(getStatus(id, state));
                }
            }
        }
    });

    adapter.on('objectChange', (id, obj) => {
        if (obj && obj.common && obj.common.custom &&
            obj.common.custom[adapter.namespace] && obj.common.custom[adapter.namespace].enabled
        ) {
            const alias = getName(obj);
            if (!commands[id]) {
                adapter.log.info('enabled logging of ' + id + ', Alias=' + alias);
                setImmediate(() => adapter.subscribeForeignStates(id));
            }
            commands[id]        = obj.common.custom[adapter.namespace];
            commands[id].type   = obj.common.type;
            commands[id].states = parseStates(obj.common.states);
            commands[id].unit   = obj.common && obj.common.unit;
            commands[id].min    = obj.common && obj.common.min;
            commands[id].max    = obj.common && obj.common.max;
            commands[id].alias  = alias;
        } else if (commands[id]) {
            adapter.log.debug('Removed command: ' + id);
            delete commands[id];
            setImmediate(() => adapter.unsubscribeForeignStates(id));
        } else if (id.startsWith('enum.rooms') && adapter.config.rooms) {
            if (obj && obj.common && obj.common.members && obj.common.members.length) {
                enums.rooms[id] = obj.common;
            } else if (enums.rooms[id]) {
                delete enums.rooms[id];
            }
        }
    });

    server.settings = adapter.config;

    tmpDirName = tmpDir + '/' + adapter.namespace.replace('.', '_');

    return adapter;
}

function getStatus(id, state) {
    if (commands[id].type === 'boolean') {
        return `${commands[id].alias} => ${state.val ? commands[id].onStatus || _('ON-Status') : commands[id].offStatus || _('OFF-Status')}`;
    } else {
        if (commands[id].states && commands[id].states[state.val] !== undefined) {
            state.val = commands[id].states[state.val];
        }
        return `${commands[id].alias} => ${state.val}`;
    }
}

function parseStates(states) {
    // todo
    return states;
}

function getName(obj) {
    if (obj.common.custom[adapter.namespace].alias) {
        return obj.common.custom[adapter.namespace].alias;
    } else {
        let name = obj.common.name;
        if (typeof name === 'object') {
            name = name[systemLang] || name.en;
        }
        return name || obj._id;
    }
}

const actions = [
    'typing', 'upload_photo', 'upload_video', 'record_video', 'record_audio', 'upload_document', 'find_location'
];

function handleWebHook(req, res) {
    if (req.method === 'POST' && req.url === '/' + adapter.config.token) {
        //
        //{
        //    "update_id":10000,
        //    "message":{
        //       "date":1441645532,
        //       "chat":{
        //           "last_name":"Test Lastname",
        //           "id":1111111,
        //           "first_name":"Test",
        //           "username":"Test"
        //       },
        //       "message_id":1365,
        //       "from": {
        //           "last_name":"Test Lastname",
        //           "id":1111111,
        //           "first_name":"Test",
        //           "username":"Test"
        //       },
        //       "text":"/start"
        //    }
        //}
        let body = '';
        req.on('data', data => {
            body += data;
            if (body.length > 100000) {
                res.writeHead(413, 'Request Entity Too Large', {
                    'Content-Type': 'text/html'
                });
                res.end('<!doctype html><html><head><title>413</title></head><body>413: Request Entity Too Large</body></html>');
            }
        });
        req.on('end', () => {
            let msg;
            try {
                msg = JSON.parse(body);
            } catch (e) {
                adapter.log.error('Cannot parse webhook response!: ' + e);
                return;
            }
            res.end('OK');
            bot.processUpdate(msg);
        });
    } else {
        res.writeHead(404, 'Resource Not Found', {
            'Content-Type': 'text/html'
        });
        res.end('<!doctype html><html><head><title>404</title></head><body>404: Resource Not Found</body></html>');
    }
}

function saveSendRequest(msg) {
    adapter.log.debug('Request: ' + JSON.stringify(msg));

    if (msg && msg.message_id) {
        adapter.setState('communicate.botSendMessageId', msg.message_id, err => {
            err && adapter.log.error(err);
        });
    }

    if (msg && msg.chat && msg.chat.id) {
        adapter.setState('communicate.botSendChatId', msg.chat.id, err => {
            err && adapter.log.error(err);
        });
    }
}

function _sendMessageHelper(dest, name, text, options) {
    let count = 0;

    if (options && options.chatId !== undefined && options.user === undefined) {
        options.user = adapter.config.useUsername ? users[options.chatId].userName : users[options.chatId].firstName;
    }

    if (options && options.latitude !== undefined) {
        adapter.log.debug('Send location to "' + name + '": ' + text);
        if (bot) {
            bot.sendLocation(dest, parseFloat(options.latitude), parseFloat(options.longitude), options)
                .then(response => saveSendRequest(response))
                .then(() => {
                    adapter.log.debug('Location sent');
                    options = null;
                    count++;
                })
                .catch(error => {
                    if (options.chatId) {
                        adapter.log.error('Cannot send location [chatId - ' + options.chatId + ']: ' + error);
                    } else {
                        adapter.log.error('Cannot send location [user - ' + options.user + ']: ' + error);
                    }
                    options = null;
                });
        }
    } else if (actions.indexOf(text) !== -1) {
        adapter.log.debug('Send action to "' + name + '": ' + text);
        if (bot) {
            bot.sendChatAction(dest, text)
                .then(response => saveSendRequest(response))
                .then(() => {
                    adapter.log.debug('Action sent');
                    options = null;
                    count++;
                })
                .catch(error => {
                    if (options.chatId) {
                        adapter.log.error('Cannot send action [chatId - ' + options.chatId + ']: ' + error);
                    } else {
                        adapter.log.error('Cannot send action [user - ' + options.user + ']: ' + error);
                    }
                    options = null;
                });
        }
    } else if (text && ((typeof text === 'string' && text.match(/\.webp$/i) && fs.existsSync(text)) || (options && options.type === 'sticker'))) {
        if (typeof text === 'string') {
            adapter.log.debug('Send sticker to "' + name + '": ' + text);
        } else {
            adapter.log.debug('Send sticker to "' + name + '": ' + text.length + ' bytes');
        }
        if (bot) {
            bot.sendSticker(dest, text, options)
                .then(response => saveSendRequest(response))
                .then(() => {
                    options = null;
                    adapter.log.debug('Sticker sent');
                    count++;
                })
                .catch(error => {
                    if (options.chatId) {
                        adapter.log.error('Cannot send sticker [chatId - ' + options.chatId + ']: ' + error);
                    } else {
                        adapter.log.error('Cannot send sticker [user - ' + options.user + ']: ' + error);
                    }
                    options = null;
                });
        }
    } else if (text && ((typeof text === 'string' && text.match(/\.(mp4|gif)$/i) && fs.existsSync(text)) || (options && options.type === 'video'))) {
        if (typeof text === 'string') {
            adapter.log.debug('Send video to "' + name + '": ' + text);
        } else {
            adapter.log.debug('Send video to "' + name + '": ' + text.length + ' bytes');
        }
        if (bot) {
            bot.sendVideo(dest, text, options)
                .then(response => saveSendRequest(response))
                .then(() => {
                    adapter.log.debug('Video sent');
                    options = null;
                    count++;
                })
                .catch(error => {
                    if (options.chatId) {
                        adapter.log.error('Cannot send video [chatId - ' + options.chatId + ']: ' + error);
                    } else {
                        adapter.log.error('Cannot send video [user - ' + options.user + ']: ' + error);
                    }
                    options = null;
                });
        }
    } else if (text && ((typeof text === 'string' && text.match(/\.(txt|doc|docx|csv|pdf|xls|xlsx)$/i) && fs.existsSync(text)) || (options && options.type === 'document'))) {
        if (typeof text === 'string') {
            adapter.log.debug('Send document to "' + name + '": ' + text);
        } else {
            adapter.log.debug('Send document to "' + name + '": ' + text.length + ' bytes');
        }
        if (bot) {
            bot.sendDocument(dest, text, options)
                .then(response => saveSendRequest(response))
                .then(() => {
                    adapter.log.debug('Document sent');
                    options = null;
                    count++;
                })
                .catch(error => {
                    if (options.chatId) {
                        adapter.log.error('Cannot send document [chatId - ' + options.chatId + ']: ' + error);
                    } else {
                        adapter.log.error('Cannot send document [user - ' + options.user + ']: ' + error);
                    }
                    options = null;
                });
        }
    } else if (text && ((typeof text === 'string' && text.match(/\.(wav|mp3|ogg)$/i) && fs.existsSync(text)) || (options && options.type === 'audio'))) {
        if (typeof text === 'string') {
            adapter.log.debug('Send audio to "' + name + '": ' + text);
        } else {
            adapter.log.debug('Send audio to "' + name + '": ' + text.length + ' bytes');
        }
        if (bot) {
            bot.sendAudio(dest, text, options)
                .then(response => saveSendRequest(response))
                .then(() => {
                    adapter.log.debug('Audio sent');
                    options = null;
                    count++;
                })
                .catch(error => {
                    if (options.chatId) {
                        adapter.log.error('Cannot send audio [chatId - ' + options.chatId + ']: ' + error);
                    } else {
                        adapter.log.error('Cannot send audio [user - ' + options.user + ']: ' + error);
                    }
                    options = null;
                });
        }
    } else if (text && ((typeof text === 'string' && text.match(/\.(jpg|png|jpeg|bmp|gif)$/i) && (fs.existsSync(text) || text.match(/^(https|http)/i))) || (options && options.type === 'photo'))) {
        if (typeof text === 'string') {
            adapter.log.debug('Send photo to "' + name + '": ' + text);
        } else {
            adapter.log.debug('Send photo to "' + name + '": ' + text.length + ' bytes');
        }
        if (bot) {
            bot.sendPhoto(dest, text, options)
                .then(response => {
                    saveSendRequest(response);
                })
                .then(() => {
                    adapter.log.debug('Photo sent');
                    options = null;
                    count++;
                })
                .catch(error => {
                    if (options.chatId) {
                        adapter.log.error('Cannot send photo [chatId - ' + options.chatId + ']: ' + error);
                    } else {
                        adapter.log.error('Cannot send photo [user - ' + options.user + ']: ' + error);
                    }
                    options = null;
                });
        }
    } else if (options && options.answerCallbackQuery !== undefined) {
        adapter.log.debug('Send answerCallbackQuery to "' + name + '"');
        if (options.answerCallbackQuery.showAlert === undefined) {
            options.answerCallbackQuery.showAlert = false;
        }
        if (bot && callbackQueryId[options.chatId]) {
            const originalChatId = callbackQueryId[options.chatId].id;
            delete callbackQueryId[options.chatId];
            bot.answerCallbackQuery(originalChatId, options.answerCallbackQuery.text, options.answerCallbackQuery.showAlert)
                .then(() => {
                    options = null;
                    count++;
                })
                .catch(error => {
                    if (options.chatId) {
                        adapter.log.error('Cannot send answerCallbackQuery [chatId - ' + options.chatId + ']: ' + error);
                    } else {
                        adapter.log.error('Cannot send answerCallbackQuery [user - ' + options.user + ']: ' + error);
                    }
                    options = null;
                });
        }
    } else if (options && options.editMessageReplyMarkup !== undefined) {
        adapter.log.debug('Send editMessageReplyMarkup to "' + name + '"');
        if (bot) {
            bot.editMessageReplyMarkup(options.editMessageReplyMarkup.reply_markup, options.editMessageReplyMarkup.options)
                .then(response => {
                    saveSendRequest(response);
                })
                .then(() => {
                    options = null;
                    count++;
                })
                .catch(error => {
                    if (options.chatId) {
                        adapter.log.error('Cannot send editMessageReplyMarkup [chatId - ' + options.chatId + ']: ' + error);
                    } else {
                        adapter.log.error('Cannot send editMessageReplyMarkup [user - ' + options.user + ']: ' + error);
                    }
                    options = null;
                });
        }
    } else if (options && options.editMessageText !== undefined) {
        adapter.log.debug('Send editMessageText to "' + name + '"');
        if (bot) {
            bot.editMessageText(text, options.editMessageText.options)
                .then(response => {
                    saveSendRequest(response);
                })
                .then(() => {
                    options = null;
                    count++;
                })
                .catch(error => {
                    if (options.chatId) {
                        adapter.log.error('Cannot send editMessageText [chatId - ' + options.chatId + ']: ' + error);
                    } else {
                        adapter.log.error('Cannot send editMessageText [user - ' + options.user + ']: ' + error);
                    }
                    options = null;
                });
        }
    } else if (options && options.deleteMessage !== undefined) {
        adapter.log.debug('Send deleteMessage to "' + name + '"');
        if (bot) {
            bot.deleteMessage(options.deleteMessage.options.chat_id, options.deleteMessage.options.message_id)
                .then(response => {
                    saveSendRequest(response);
                })
                .then(() => {
                    options = null;
                    count++;
                })
                .catch(error => {
                    if (options.chatId) {
                        adapter.log.error('Cannot send deleteMessage [chatId - ' + options.chatId + ']: ' + error);
                    } else {
                        adapter.log.error('Cannot send deleteMessage [user - ' + options.user + ']: ' + error);
                    }
                    options = null;
                });
        }
    } else {
        adapter.log.debug('Send message to "' + name + '": ' + text);
        if (bot) {
            bot.sendMessage(dest, text || '', options)
                .then(response => {
                    saveSendRequest(response);
                })
                .then(() => {
                    adapter.log.debug('Message sent');
                    options = null;
                    count++;
                })
                .catch(error => {
                    if (options && options.chatId) {
                        adapter.log.error('Cannot send message [chatId - ' + options.chatId + ']: ' + error);
                    } else {
                        adapter.log.error('Cannot send message [user - ' + (options && options.user) + ']: ' + error);
                    }
                    options = null;
                });
        }
    }

    return count;
}

function sendMessage(text, user, chatId, options) {
    if (!text && typeof options !== 'object' && text !== 0 && (!options || !options.latitude)) {
        return adapter.log.warn('Invalid text: null');
    }

    if (options) {
        if (options.chatId !== undefined) delete options.chatId;
        if (options.text   !== undefined) delete options.text;
        if (options.user   !== undefined) delete options.user;
    }

    // convert
    if (text !== undefined && text !== null && typeof text !== 'object') {
        text = text.toString();
    }

    if (chatId) {
        return _sendMessageHelper(chatId, 'chat', text, options);
    }

    let count = 0;

    if (user) {
        if (typeof user !== 'string' && !(user instanceof Array)) {
            adapter.log.warn('Invalid type of user parameter: ' + typeof user + '. Expected is string or array.');
        }

        const userArray = user instanceof Array ? user : (user || '').toString().split(',').map(build => build.trim());
        let matches = 0;
        userArray.forEach(userName => {
            for (const id in users) {
                if (!users.hasOwnProperty(id)) {
                    continue;
                }

                if ((adapter.config.useUsername && users[id].userName  === userName) ||
                   (!adapter.config.useUsername && users[id].firstName === userName)) {
                    if (options) {
                        options.chatId = id;
                    }
                    matches++;
                    count += _sendMessageHelper(id, userName, text, options);
                    break;
                }
            }
        });

        if (userArray.length !== matches) {
            adapter.log.warn(userArray.length - matches + ' of ' + userArray.length + ' recipients are unknown!');
        }
        return count;
    }

    const m = typeof text === 'string' ? text.match(/^@(.+?)\b/) : null;
    if (m) {
        text = (text || '').toString();
        text = text.replace('@' + m[1], '').trim().replace(/\s\s/g, ' ');
        const re = new RegExp(m[1], 'i');
        const id = users.find(id => (!adapter.config.useUsername && users[id].firstName.match(re)) || (adapter.config.useUsername && users[id].userName.match(re)));
        if (id) {
            if (options) {
                options.chatId = id;
            }
            count += _sendMessageHelper(id, m[1], text, options);
        }
    } else {
        // Send to all users
        Object.keys(users).forEach(id => {
            if (options) {
                options.chatId = id;
            }
            count += _sendMessageHelper(id, adapter.config.useUsername ? users[id].userName : users[id].firstName, text, options);
        });
    }
    return count;
}

function saveFile(file_id, fileName, callback) {
    bot.getFileLink(file_id).then(url => {
        adapter.log.debug('Received message: ' + url);
        https.get(url, res => {
            if (res.statusCode === 200) {
                const buf = [];
                res.on('data', data => buf.push(data));
                res.on('end', () =>
                    fs.writeFile(tmpDirName + fileName, Buffer.concat(buf), err => {
                        if (err) {
                            throw err;
                        }
                        callback({
                            info: 'It\'s saved! : ' + tmpDirName + fileName,
                            path: tmpDirName + fileName
                        });
                    }));

                res.on('error', err =>
                    callback({error: 'Error : ' + err}));
            } else {
                callback({error: 'Error : statusCode !== 200'});
            }
        });
    }, err => callback({error: 'Error bot.getFileLink : ' + err}));
}

function getMessage(msg) {
    const date = new Date().toISOString().replace(/T/, '_').replace(/\..+/, '').replace(/:/g, '-');
    adapter.log.debug('Received message: ' + JSON.stringify(msg));

    !fs.existsSync(tmpDirName) && fs.mkdirSync(tmpDirName);

    if (msg.voice) {
        !fs.existsSync(tmpDirName + '/voice') && fs.mkdirSync(tmpDirName + '/voice');
        saveFile(msg.voice.file_id, adapter.config.saveFiles ? '/voice/' + date + '.ogg' : '/voice/temp.ogg', res => {
            if (!res.error) {
                adapter.log.info(res.info);
                adapter.setState('communicate.pathFile', res.path, err => err && adapter.log.error(err));
            } else {
                adapter.log.debug(res.error);
            }
        })
    } else if (adapter.config.saveFiles && msg.photo) {
        !fs.existsSync(tmpDirName + '/photo') && fs.mkdirSync(tmpDirName + '/photo');
        saveFile(msg.photo[3].file_id, '/photo/' + date + '.jpg', res => {
            if (!res.error) {
                adapter.log.info(res.info);
                adapter.setState('communicate.pathFile', res.path, err => err && adapter.log.error(err));
            } else {
                adapter.log.debug(res.error);
            }
        });
    } else if (adapter.config.saveFiles && msg.video) {
        !fs.existsSync(tmpDirName + '/video') && fs.mkdirSync(tmpDirName + '/video');
        saveFile(msg.video.file_id, '/video/' + date + '.mp4', res => {
            if (!res.error) {
                adapter.log.info(res.info);
                adapter.setState('communicate.pathFile', res.path, err => err && adapter.log.error(err));
            } else {
                adapter.log.debug(res.error);
            }
        });
    } else if (adapter.config.saveFiles && msg.audio) {
        !fs.existsSync(tmpDirName + '/audio') && fs.mkdirSync(tmpDirName + '/audio');
        saveFile(msg.audio.file_id, '/audio/' + date + '.mp3', res => {
            if (!res.error) {
                adapter.log.info(res.info);
                adapter.setState('communicate.pathFile', res.path, err => err && adapter.log.error(err));
            } else {
                adapter.log.debug(res.error);
            }
        });
    } else if (adapter.config.saveFiles && msg.document) {
        !fs.existsSync(tmpDirName + '/document') && fs.mkdirSync(tmpDirName + '/document');
        saveFile(msg.document.file_id, '/document/' + msg.document.file_name, res => {
            if (!res.error) {
                adapter.log.info(res.info);
                adapter.setState('communicate.pathFile', res.path, err => err && adapter.log.error(err));
            } else {
                adapter.log.debug(res.error);
            }
        });
    }
}

function processMessage(obj) {
    if (!obj || !obj.command) return;
    // Ignore own answers
    if (obj.message && obj.message.response) return;

    // filter out double messages
    const json = JSON.stringify(obj);
    if (lastMessageTime && lastMessageText === JSON.stringify(obj) && Date.now() - lastMessageTime < 1200) {
        adapter.log.debug('Filter out double message [first was for ' + (Date.now() - lastMessageTime) + 'ms]: ' + json);
        return;
    }

    lastMessageTime = Date.now();
    lastMessageText = json;

    adapter.log.debug(`Received command "${obj.command}": ${JSON.stringify(obj.message)}`);

    switch (obj.command) {
        case 'send':
            if (obj.message) {
                let count;
                if (typeof obj.message === 'object') {
                    count = sendMessage(obj.message.text, obj.message.user, obj.message.chatId, obj.message);
                } else {
                    count = sendMessage(obj.message);
                }
                obj.callback && adapter.sendTo(obj.from, obj.command, count, obj.callback);
            }
            break;

        case 'ask':
            if (obj.message) {
                let count;
                const question = {
                    cb:   obj.callback,
                    from: obj.from,
                    ts:   Date.now(),
                };
                if (typeof obj.message === 'object') {
                    count = sendMessage(obj.message.text, obj.message.user, obj.message.chatId, obj.message);
                    question.chatId = obj.message.chatId;
                    question.user = obj.message.user;
                } else {
                    count = sendMessage(obj.message);
                }
                if (obj.callback) {
                    adapter._questions.push(question);

                    question.timeout = setTimeout(q => {
                        q.timeout = null;
                        adapter.sendTo(q.from, 'ask', '__timeout__', q.callback);

                        const pos = adapter._questions.indexOf(q);
                        pos !== -1 && adapter._questions.splice(pos);
                    }, adapter.config.answerTimeoutSec + 1000, question);
                }
            }
            break;

        case 'call':
            if (obj.message) {
                let call = {};
                if (typeof obj.message === 'object') {
                    call = obj.message;
                } else {
                    call.message = obj.message;
                }

                if (call.users && call.user) {
                    adapter.log.error(`Please provide only user or users as array. Attribute user will be ignored!`);
                }
                if (!call.users && call.user) {
                    call.users = [call.user];
                }
                if (!call.users && !call.user) {
                    call.users = Object.keys(users)
                        .filter(id => users[id] && users[id].userName)
                        .map(id => users[id].userName.startsWith('@') ? users[id].userName : '@' + users[id].userName);
                }
                if (!(call.users instanceof Array)) {
                    call.users = [call.users];
                }
                // set language
                call.lang = call.lang || systemLang2Callme[systemLang] || systemLang2Callme.en;
                if (!call.file) {
                    // Set message
                    call.message = call.message || call.text || _('Call text', call.lang || systemLang);
                } else {
                    call.message = '';
                }

                //
                if (!call.users || !call.users.length) {
                    adapter.log.error(`Cannot make a call, because no users stored in ${adapter.namespace}.communicate.users`);
                } else {
                    callUsers(call.users, call.message, call.lang, call.file);
                }
            }
            break;
    }
}

function callUsers(users, text, lang, file, cb) {
    if (!users || !users.length) {
        cb && cb();
    } else {
        let user = users.shift();
        if (!user.startsWith('@')) {
            user = '@' + user;
        }
        request = request || require('request');

        let url = 'http://api.callmebot.com/start.php?';
        const params = ['user=' + encodeURIComponent(user)];
        if (file) {
            params.push('file=' + encodeURIComponent(file));
        } else {
            params.push('text=' + encodeURIComponent(text));
        }

        params.push('lang=' + (lang || systemLang2Callme[systemLang]));
        url += params.join('&');
        adapter.log.debug('CALL: ' + url);

        request(url, (err, state, body) => {
            if (!state || state.statusCode !== 200) {
                adapter.log.error(`Cannot make a call to ${user}: ${err || body || (state && state.statusCode) || 'Unknown error'}`);
            } else {
                adapter.log.debug(`Call to ${user} wsa made: ${body.substring(body.indexOf('<p>')).replace(/<p>/g, ' ')}`);
            }
            setImmediate(callUsers, users, text, lang, file, cb);
        });
    }
}

function decrypt(key, value) {
    let result = '';
    for (let i = 0; i < value.length; ++i) {
        result += String.fromCharCode(key[i % key.length].charCodeAt(0) ^ value.charCodeAt(i));
    }
    return result;
}

function storeUser(id, firstName, userName) {
    if (!users[id] || users[id].firstName !== firstName || users[id].userName !== userName) {
        Object.keys(users).forEach(id => {
            if (users[id].userName === userName) {
                delete users[id];
            }
        });

        users[id] = {firstName, userName};

        if (adapter.config.rememberUsers) {
            adapter.setState('communicate.users', JSON.stringify(users));
        }
    }
}

function getListOfCommands() {
    const ids = Object.keys(commands).sort((a, b) => commands[b].alias - commands[a].alias);
    const lines = [];

    ids.forEach(id => {
        if (!commands[id].readOnly) {
            if (commands[id].type === 'boolean') {
<<<<<<< HEAD
                lines.push(`${commands[id].alias} ${commands[id].onCommand || _('ON-Command')}|${commands[id].offCommand || _('OFF-Command')}|?`);
=======
                if (commands[id].writeOnly) {
                    lines.push(`${commands[id].alias} ${commands[id].onCommand || _('ON-Command')}|${commands[id].off || _('OFF-Command')}`);
                } else {
                    lines.push(`${commands[id].alias} ${commands[id].onCommand || _('ON-Command')}|${commands[id].off || _('OFF-Command')}|?`);
                }
>>>>>>> a03258c9
            } else {
                if (commands[id].writeOnly) {
                    lines.push(`${commands[id].alias} ${_('value as ' + commands[id].type)}`);
                } else {
                    lines.push(`${commands[id].alias} ${_('value as ' + commands[id].type)}|?`);
                }
            }
        }
    });
    if (!lines.length) {
        lines.push(_('No commands found.'));
    }
    return lines.join('\n');
}

function getCommandsKeyboard(chatId) {
    const ids = Object.keys(commands).sort((a, b) => commands[b].alias - commands[a].alias);
    const keyboard = [];

    ids.forEach(id => {
        if (!commands[id].readOnly) {
            if (commands[id].type === 'boolean') {
                if (commands[id].onlyTrue) {
                    if (commands[id].buttons === 1) {
                        keyboard.push([`${commands[id].alias} ${commands[id].onCommand || _('ON-Command')}`]);
                        !commands[id].writeOnly && keyboard.push([`${commands[id].alias} ?`]);
                    } else {
                        commands[id].writeOnly ?
                            keyboard.push([
                                `${commands[id].alias} ${commands[id].onCommand || _('ON-Command')}`
                            ]) :
                            keyboard.push([
                                `${commands[id].alias} ${commands[id].onCommand || _('ON-Command')}`,
                                `${commands[id].alias} ?`
                            ]);
                    }
                } else {
                    if (commands[id].buttons === 1) {
                        keyboard.push([`${commands[id].alias} ${commands[id].onCommand  || _('ON-Command')}`,]);
                        keyboard.push([`${commands[id].alias} ${commands[id].offCommand || _('OFF-Command')}`,]);
                        !commands[id].writeOnly && keyboard.push([`${commands[id].alias} ?`]);
                    } else if (commands[id].buttons === 2) {
                        keyboard.push([
                            `${commands[id].alias} ${commands[id].onCommand || _('ON-Command')}`,
                            `${commands[id].alias} ${commands[id].offCommand || _('OFF-Command')}`,
                        ]);
                        !commands[id].writeOnly && keyboard.push([`${commands[id].alias} ?`]);
                    } else {
                        commands[id].writeOnly ?
                            keyboard.push([
                                `${commands[id].alias} ${commands[id].onCommand  || _('ON-Command')}`,
                                `${commands[id].alias} ${commands[id].offCommand || _('OFF-Command')}`
                            ]) :
                            keyboard.push([
                                `${commands[id].alias} ${commands[id].onCommand  || _('ON-Command')}`,
                                `${commands[id].alias} ${commands[id].offCommand || _('OFF-Command')}`,
                                `${commands[id].alias} ?`
                            ]);
                    }
                }
            } else if (commands[id].states) {
                let s = [];
                const stat = Object.keys(commands[id].states);
                for (let i = 0; i <= stat.length; i++) {
                    s.push(`${commands[id].alias} ${commands[id].states[stat[i]]}`);
                    if (s.length >= (commands[id].buttons || 3)) {
                        keyboard.push(s);
                        s = [];
                    }
                }
                !commands[id].writeOnly && s.push(`${commands[id].alias} ?`);
                keyboard.push(s);
            } else if (commands[id].type === 'number' && commands[id].unit === '%') {
                let s = [];
                const step = ((commands[id].max || 100) - (commands[id].min || 0)) / 4;
                for (let i = commands[id].min || 0; i <= (commands[id].max || 100); i += step) {
                    s.push(`${commands[id].alias} ${i}%`);
                    if (s.length >= (commands[id].buttons || 3)) {
                        keyboard.push(s);
                        s = [];
                    }
                }
                !commands[id].writeOnly && s.push(`${commands[id].alias} ?`);
                keyboard.push(s);
            }  else {
                !commands[id].writeOnly && keyboard.push([`${commands[id].alias} ?`]);
            }
        }
    });

    bot.sendMessage(chatId, _('Select option'), {
        reply_markup: {
            keyboard,
            resize_keyboard: true,
            one_time_keyboard: true
        },
        chatId
    })
        .then(response => {
            adapter.log.debug('Message sent');
        })
        .catch(error => {
            adapter.log.error(error);
        });
}

function isAnswerForQuestion(adapter, msg) {
    if (adapter._questions && adapter._questions.length) {
        const now = Date.now();
        const chatId = msg.chat && msg.chat.id;
        let question = chatId && adapter._questions.find(q => q.chatId === chatId && q.user === msg.from.id && now - q.ts < adapter.config.answerTimeoutSec);
        question = question || (chatId && adapter._questions.find(q => q.chatId === chatId && now - q.ts < adapter.config.answerTimeoutSec));
        question = question || adapter._questions.find(q => now - q.ts < adapter.config.answerTimeoutSec);

        // user have 60 seconds for answer
        if (question && Date.now() - question.ts < adapter.config.answerTimeoutSec) {
            if (question.timeout) {
                clearTimeout(question.timeout);
                question.timeout = null;
                adapter.sendTo(question.from, 'ask', msg, question.cb);
            }
            adapter._questions.splice(adapter._questions.indexOf(question), 1);
        }

        // remove old questions
        adapter._questions = adapter._questions.filter(q => now - q.ts < adapter.config.answerTimeoutSec);
    }
}

function processTelegramText(msg) {
    adapter.log.debug(JSON.stringify(msg));
    const now = Date.now();
    let pollingInterval = 0;
    if (adapter.config && adapter.config.pollingInterval !== undefined) {
        pollingInterval = parseInt(adapter.config.pollingInterval, 10) || 0;
    }

    // ignore all messages older than 30 seconds + polling interval
    if (now - msg.date * 1000 > pollingInterval + 30000) {
        adapter.log.warn('Message from ' + msg.from.name + ' ignored, becasue too old: (' + (pollingInterval + 30000) + ') ' + msg.text);
        bot.sendMessage(msg.from.id, _('Message ignored: ', systemLang) + msg.text);
        return;
    }
    msg.text = (msg.text ||'').trim();
    // sometimes telegram sends messages like "message@user_name"
    const pos = msg.text.lastIndexOf('@');
    if (pos !== -1) {
        msg.text = msg.text.substring(0, pos);
    }

    if (msg.text === '/password') {
        bot.sendMessage(msg.from.id, _('Please enter password in form "/password phrase"', systemLang));
        return;
    }

    if (msg.text === '/help') {
        bot.sendMessage(msg.from.id, getListOfCommands());
        return;
    }

    isAnswerForQuestion(adapter, msg);

    if (msg.text === adapter.config.keyboard || msg.text === '/commands') {
        adapter.log.debug('Response keyboard');
        if (adapter.config.rooms) {
            getCommandsKeyboard(msg.chat.id);
            //getRoomsKeyboard(msg.chat.id)
        } else {
            getCommandsKeyboard(msg.chat.id);
        }
        return;
    }

    if (adapter.config.rooms) {
        // detect if some room is selected
    }

    // Search all user's states and try to detect something like "device-alias on"
    let found = false;
    for (const id in commands) {
        if (commands.hasOwnProperty(id)) {
            if (msg.text.startsWith(commands[id].alias + ' ')) {
                let sValue = msg.text.substring(commands[id].alias.length + 1);
                found = true;
                if (sValue === '?') {
                    adapter.getForeignState(id, (err, state) =>
                        bot.sendMessage(msg.chat.id, getStatus(id, state)));
                } else {
                    let value;
                    if (commands[id].states) {
                        const sState = Object.keys(commands[id].states).find(val => commands[id].states[val] === sValue);
                        if (sState !== null && sState !== undefined) {
                            sValue = sState;
                        }
                    }

                    if (commands[id].type === 'boolean') {
                        value = commands[id].onCommand ? sValue === commands[id].onCommand : sValue === _('ON') || sValue === 'true'  || sValue === '1';
                    } else if (commands[id].type === 'number') {
                        sValue = sValue.replace('%', '').trim();
                        value = parseFloat(sValue);
                        if (sValue !== value.toString()) {
                            bot.sendMessage(msg.chat.id, _('Invalid number %s', sValue));
                            continue;
                        }
                    } else {
                        value = sValue
                    }

                    adapter.setForeignState(id, value, err =>
                        bot.sendMessage(msg.chat.id, _('Done')));
                }
            }
        }
    }
    if (found) {
        return;
    }

    if (adapter.config.password) {
        // if user sent password
        let m = msg.text.match(/^\/password (.+)$/);
        m = m || msg.text.match(/^\/p (.+)$/);

        if (m) {
            if (adapter.config.password === m[1]) {
                storeUser(msg.from.id, msg.from.first_name, msg.from.username);
                if (!msg.from.username) {
                    adapter.log.warn('User ' + msg.from.first_name + ' hast not set an username in the Telegram App!!');
                }
                bot.sendMessage(msg.from.id, _('Welcome ', systemLang) + (!adapter.config.useUsername ? msg.from.first_name : !msg.from.username ? msg.from.first_name : msg.from.username));
                return;
            } else {
                adapter.log.warn('Got invalid password from ' + (!adapter.config.useUsername ? msg.from.first_name : !msg.from.username ? msg.from.first_name : msg.from.username) + ': ' + m[1]);
                bot.sendMessage(msg.from.id, _('Invalid password', systemLang));
                if (users[msg.from.id]) {
                    delete users[msg.from.id];
                }
            }
        }
    }

    // todo support commands: instances, running, restart
    if (adapter.config.password && !users[msg.from.id]) {
        bot.sendMessage(msg.from.id, _('Please enter password in form "/password phrase"', systemLang));
        return;
    }

    storeUser(msg.from.id, msg.from.first_name, msg.from.username);

    if (!msg.from.username) {
        adapter.log.warn('User ' + msg.from.first_name + ' hast not set an username in the Telegram App!!');
    }

    if (adapter.config.allowStates) {
        // Check set state
        let m = msg.text.match(/^\/state (.+) (.+)$/);
        if (m) {
            let id1 = m[1];
            let val1 = m[2];
            // clear by timeout id
            let memoryLeak1 = setTimeout(() => {
                msg = null;
                memoryLeak1 = null;
                id1 = null;
                val1 = null;
            }, 1000);

            adapter.getForeignState(id1, (err, state) => {
                if (memoryLeak1) {
                    clearTimeout(memoryLeak1);
                    memoryLeak1 = null;
                    m = null;
                }
                if (msg) {
                    if (err) bot.sendMessage(msg.from.id, err);
                    if (state) {
                        adapter.setForeignState(id1, val1, err => {
                            if (msg) {
                                if (err) {
                                    bot.sendMessage(msg.from.id, err);
                                } else {
                                    bot.sendMessage(msg.from.id, _('Done', systemLang));
                                }
                            }
                        });
                    } else {
                        bot.sendMessage(msg.from.id, _('ID "%s" not found.', systemLang).replace('%s', id1));
                    }
                }
            });
            return;
        }

        // Check get state
        m = msg.text.match(/^\/state (.+)$/);
        if (m) {
            let id2 = m[1];
            // clear by timeout id
            let memoryLeak2 = setTimeout(() => {
                id2 = null;
                msg = null;
                memoryLeak2 = null;
            }, 1000);
            adapter.getForeignState(id2, (err, state) => {
                if (memoryLeak2) {
                    clearTimeout(memoryLeak2);
                    memoryLeak2 = null;
                    m = null;
                }
                if (msg) {
                    if (err) bot.sendMessage(msg.from.id, err);
                    if (state) {
                        bot.sendMessage(msg.from.id, state.val.toString());
                    } else {
                        bot.sendMessage(msg.from.id, _('ID "%s" not found.', systemLang).replace('%s', id2));
                    }
                }
            });
            return;
        }
    }

    adapter.log.debug('Got message from ' + (!adapter.config.useUsername ? msg.from.first_name : !msg.from.username ? msg.from.first_name : msg.from.username) + ': ' + msg.text);

    // Send to text2command
    if (adapter.config.text2command) {
        adapter.sendTo(adapter.config.text2command, 'send', {
            text: msg.text.replace(/\//g, '#').replace(/_/g, ' '),
            id: msg.chat.id,
            user: (!adapter.config.useUsername ? msg.from.first_name : !msg.from.username ? msg.from.first_name : msg.from.username)
        }, response => {
            if (response && response.response) {
                adapter.log.debug('Send response: ' + response.response);
                bot.sendMessage(response.id, response.response);
            }
        });
    }
    adapter.setState('communicate.requestChatId', msg.chat.id, err => err && adapter.log.error(err));
    adapter.setState('communicate.requestMessageId', msg.message_id, err => err && adapter.log.error(err));
    adapter.setState('communicate.requestUserId', msg.user ? msg.user.id : '', err => err && adapter.log.error(err));
    adapter.setState('communicate.request',
        '[' + (!adapter.config.useUsername ? msg.from.first_name : !msg.from.username ? msg.from.first_name : msg.from.username) + ']' + msg.text,
        err => err && adapter.log.error(err));
}

function connect() {
    let proxy = false;
    if (adapter.config && adapter.config.proxy !== undefined) {
        proxy = adapter.config.proxy;
    }

    if (bot) {
        if (!adapter.config.server) {
            try {
                if (bot.isPolling())
                    adapter.log.debug('bot polling OK');
                else {
                    adapter.log.debug('bot restarting...');
                    bot.stopPolling().then(
                        response => {
                            adapter.log.debug('Start Polling');
                            bot.startPolling();
                        },
                        error => {
                            adapter.log.error('Error stop polling: ' + error);
                        }
                    );
                }
            } catch (e) {

            }
        }
        // Check connection
        bot.getMe().then(data => {
            adapter.log.debug('getMe (reconnect): ' + JSON.stringify(data));
            adapter.setState('info.connection', true, true);
        });
    } else {
        let agent;
        if (proxy === true) {
            adapter.log.debug('proxy enabled');
            let proxyHost = '';
            if (adapter.config && adapter.config.proxyHost !== undefined) {
                proxyHost = adapter.config.proxyHost;
                adapter.log.debug('proxyHost: ' + proxyHost);
            }
            let proxyPort = 1080;
            if (adapter.config && adapter.config.proxyPort !== undefined) {
                proxyPort = parseInt(adapter.config.proxyPort, 10) || 0;
                adapter.log.debug('proxyPort: ' + proxyPort);
            }
            let proxyLogin = '';
            if (adapter.config && adapter.config.proxyLogin !== undefined) {
                proxyLogin = adapter.config.proxyLogin;
                adapter.log.debug('proxyLogin: ' + proxyLogin);
            }
            let proxyPassword = '';
            if (adapter.config && adapter.config.proxyPassword !== undefined) {
                proxyPassword = adapter.config.proxyPassword;
                adapter.log.debug('proxyPassword: ' + proxyPassword);
            }
            const socksConfig = {
                proxyHost: proxyHost,
                proxyPort: proxyPort,
                auths: []
            };
            if (proxyLogin) {
                socksConfig.auths.push(socks.auth.UserPassword(proxyLogin, proxyPassword));
            } else {
                socksConfig.auths.push(socks.auth.None());
            }
            agent = new socks.HttpsAgent(socksConfig);
        }
        if (adapter.config.server) {
            // Setup server way
            const serverOptions = {
                polling: false,
                filepath: true,
		baseApiUrl: adapter.config.baseApiUrl
            };
            if (agent) {
                serverOptions.request = { agent: agent };
            }
            bot = new TelegramBot(adapter.config.token, serverOptions);
            if (adapter.config.url[adapter.config.url.length - 1] === '/') {
                adapter.config.url = adapter.config.url.substring(0, adapter.config.url.length - 1);
            }
            bot.setWebHook(adapter.config.url + '/' + adapter.config.token);
        } else {
            // Setup polling way
            const pollingOptions = {
                polling: {
                    interval: parseInt(adapter.config.pollingInterval, 10) || 300
                },
                filepath: true,
		baseApiUrl: adapter.config.baseApiUrl
            };
            if (agent) {
                pollingOptions.request = { agent: agent };
            }
            adapter.log.debug('Start polling with: ' + pollingOptions.polling.interval + '(' + typeof pollingOptions.polling.interval + ')' + ' ms interval');
            bot = new TelegramBot(adapter.config.token, pollingOptions);
            bot.setWebHook('');
        }

        // Check connection
        bot.getMe().then(data => {
            adapter.log.debug('getMe: ' + JSON.stringify(data));
            adapter.setState('info.connection', true, true);

            if (adapter.config.restarted !== '') {
                // default text
                if (adapter.config.restarted === '_' || adapter.config.restarted === null || adapter.config.restarted === undefined) {
                    sendMessage(_('Started!'));
                } else {
                    sendMessage(adapter.config.restarted);
                }
            }
        });

        // Matches /echo [whatever]
        bot.onText(/(.+)/, processTelegramText);
        bot.on('message', msg => {
            if (adapter.config.storeRawRequest) {
                adapter.setState('communicate.requestRaw', JSON.stringify(msg), err => {
                    err && adapter.log.error(err);
                });
            }
            getMessage(msg);
        });

        // callback InlineKeyboardButton
        bot.on('callback_query', callbackQuery => {
            // write received answer into variable
            adapter.log.debug('callback_query: ' + JSON.stringify(callbackQuery));
            callbackQueryId[callbackQuery.from.id] = {id: callbackQuery.id, ts: Date.now()};
            adapter.setState('communicate.requestMessageId', callbackQuery.message.message_id, err => err && adapter.log.error(err));

            adapter.setState('communicate.request', '[' + (
                !adapter.config.useUsername ? callbackQuery.from.first_name :
                    !callbackQuery.from.username ? callbackQuery.from.first_name :
                        callbackQuery.from.username) + ']' + callbackQuery.data, err => err && adapter.log.error(err));

            isAnswerForQuestion(adapter, callbackQuery);

            //const action = callbackQuery.data;
            const msg    = callbackQuery.message;
            const opts = {
                chat_id: msg.chat.id,
                message_id: msg.message_id,
            };
            let text = 'Ok';// = 'You hit button ' + action;

            bot.editMessageText(text, opts);
        });
        bot.on('polling_error', error => {
            adapter.log.warn('polling_error:' + error.code + ', ' + error.message.replace(/<[^>]+>/g, '')); // => 'EFATAL'
        });
        bot.on('webhook_error', error => {
            adapter.log.error('webhook_error:' + error.code + ', ' + error.message.replace(/<[^>]+>/g, '')); // => 'EPARSE'
            adapter.log.debug('bot restarting...');
            bot.stopPolling().then(
                response => {
                    adapter.log.debug('Start Polling');
                    bot.startPolling();
                },
                error => {
                    adapter.log.error('Error stop polling: ' + error);
                }
            );
        });
    }
}

function updateUsers(cb) {
    if (adapter.config.rememberUsers) {
        adapter.getState('communicate.users', (err, state) => {
            err && adapter.log.error(err);
            if (state && state.val) {
                try {
                    users = JSON.parse(state.val);

                    // convert old format to new format
                    Object.keys(users).forEach(id => {
                        if (typeof users[id] !== 'object') {
                            if (adapter.config.useUsername) {
                                users[id] = {userName: users[id], firstName: users[id]};
                            } else {
                                users[id] = {firstName: users[id], userName: ''};
                            }
                        }
                    });
                } catch (err) {
                    err && adapter.log.error(err);
                    adapter.log.error('Cannot parse stored user IDs!');
                }
            }
            cb && cb();
        });
    } else {
        cb && cb();
    }
}

// Read all Object names sequentially, that do not have aliases
function readAllNames(ids, cb) {
    if (!ids || !ids.length) {
        cb && cb();
    } else {
        const id = ids.shift();
        adapter.getForeignObject(id, (err, obj) => {
            if (obj) {
                commands[id].alias  = getName(obj);
                commands[id].type   = obj.common && obj.common.type;
                commands[id].states = obj.common && parseStates(obj.common.states || undefined);
                commands[id].unit   = obj.common && obj.common.unit;
                commands[id].min    = obj.common && obj.common.min;
                commands[id].max    = obj.common && obj.common.max;
                console.log('Subscribe ' + id);
                adapter.subscribeForeignStates(id, () =>
                    setImmediate(readAllNames, ids, cb));
            } else {
                setImmediate(readAllNames, ids, cb);
            }
        });
    }
}

function readStatesCommands() {
    return new Promise((resolve, reject) => {
        adapter.getObjectView('custom', 'state', {}, (err, doc) => {
            const readNames = [];
            if (doc && doc.rows) {
                for (let i = 0, l = doc.rows.length; i < l; i++) {
                    if (doc.rows[i].value) {
                        let id = doc.rows[i].id;
                        let obj = doc.rows[i].value;
                        if (obj[adapter.namespace] && obj[adapter.namespace].enabled) {
                            commands[id] = obj[adapter.namespace];
                            readNames.push(id)
                        }
                    }
                }
            }

            readAllNames(JSON.parse(JSON.stringify(readNames)), () =>
                resolve());
        });
    });
}

function readEnums(name) {
    return new Promise(resolve => {
        name = name || 'rooms';
        enums[name] = {};
        adapter.getObjectView('system', 'enum', {startkey: 'enum.' + name + '.', endkey: 'enum.' + name + '.\u9999'}, (err, doc) => {
            if (doc && doc.rows) {
                for (let i = 0, l = doc.rows.length; i < l; i++) {
                    if (doc.rows[i].value) {
                        let id = doc.rows[i].id;
                        let obj = doc.rows[i].value;
                        if (obj && obj.common && obj.common.members && obj.common.members.length) {
                            enums[name][id] = obj.common;
                        }
                    }
                }
            }
            resolve(enums);
        });
    });
}

function main() {
    if (!adapter.config.token) {
        adapter.log.error('Token is not set!');
        return;
    }

    adapter.subscribeStates('communicate.request');
    adapter.subscribeStates('communicate.response');

    // clear states
    adapter.setState('communicate.request', '', true);
    adapter.setState('communicate.response', '', true);
    adapter.setState('communicate.pathFile', '', true);

    adapter.config.password = decrypt('Zgfr56gFe87jJON', adapter.config.password || '');
    adapter.config.keyboard = adapter.config.keyboard || '/cmds';

    updateUsers(() => {
        if (adapter.config.allowStates !== undefined) {
            adapter.config.allowStates = true;
        }
        adapter.config.answerTimeoutSec = parseInt(adapter.config.answerTimeoutSec, 10) || 60;
        adapter.config.answerTimeoutSec *= 1000;
        adapter.config.rememberUsers = adapter.config.rememberUsers === 'true' || adapter.config.rememberUsers === true;

        adapter.getForeignObject('system.config', (err, obj) => {
            err && adapter.log.error(err);
            if (obj) {
                systemLang = obj.common.language || 'en';
            }

            readStatesCommands()
                .then(() => {
                    if (adapter.config.rooms) {
                        return readEnums();
                    } else {
                        return Promise.resolve();
                    }
                })
                .then(() => {
                    // init polling every hour
                    reconnectTimer = setInterval(connect, 3600000);
                    connect();
                    // detect changes of objects
                    adapter.subscribeForeignObjects('*');
                });
        });
    });
}

// If started as allInOne/compact mode => return function to create instance
if (module && module.parent) {
    module.exports = startAdapter;
} else {
    // or start the instance directly
    startAdapter();
}<|MERGE_RESOLUTION|>--- conflicted
+++ resolved
@@ -949,15 +949,11 @@
     ids.forEach(id => {
         if (!commands[id].readOnly) {
             if (commands[id].type === 'boolean') {
-<<<<<<< HEAD
-                lines.push(`${commands[id].alias} ${commands[id].onCommand || _('ON-Command')}|${commands[id].offCommand || _('OFF-Command')}|?`);
-=======
                 if (commands[id].writeOnly) {
-                    lines.push(`${commands[id].alias} ${commands[id].onCommand || _('ON-Command')}|${commands[id].off || _('OFF-Command')}`);
+                    lines.push(`${commands[id].alias} ${commands[id].onCommand || _('ON-Command')}|${commands[id].offCommand || _('OFF-Command')}`);
                 } else {
-                    lines.push(`${commands[id].alias} ${commands[id].onCommand || _('ON-Command')}|${commands[id].off || _('OFF-Command')}|?`);
-                }
->>>>>>> a03258c9
+                    lines.push(`${commands[id].alias} ${commands[id].onCommand || _('ON-Command')}|${commands[id].offCommand || _('OFF-Command')}|?`);
+                }
             } else {
                 if (commands[id].writeOnly) {
                     lines.push(`${commands[id].alias} ${_('value as ' + commands[id].type)}`);
